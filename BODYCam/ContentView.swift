//
//  ContentView.swift
//  BODYCam
//
//  Created by Pieter Yoshua Natanael on 13/04/24.
//import SwiftUI




import SwiftUI
import AVFoundation
import CoreLocation

// MARK: - Constants

/// Video quality options for recording
enum VideoQuality: Int, CaseIterable {
    case low
    case medium
    case high
    
    var description: String {
        switch self {
        case .low: return "Low (480p)"
        case .medium: return "Medium (720p)"
        case .high: return "High (1080p)"
        }
    }
    
    var preset: AVCaptureSession.Preset {
        switch self {
        case .low: return .low
        case .medium: return .medium
        case .high: return .high
        }
    }
}

// MARK: - Location Manager

/// Manages location services and provides location-related information
class LocationManager: NSObject, ObservableObject {
    // MARK: Properties
    private let locationManager = CLLocationManager()
    private let geocoder = CLGeocoder()
    
    /// Current heading in degrees
    @Published var heading: Double = 0
    /// Current altitude in meters
    @Published var altitude: Double = 0
    /// Location accuracy in meters
    @Published var accuracy: CLLocationAccuracy = 0
    /// Current coordinates
    @Published var coordinates: CLLocationCoordinate2D?
    
    // MARK: Location Details
    @Published var placeName: String = "Unknown Location"
    @Published var country: String = ""
    @Published var administrativeArea: String = ""
    @Published var subAdministrativeArea: String = ""
    @Published var locality: String = ""
    @Published var subLocality: String = ""
    @Published var thoroughfare: String = ""
    
    // MARK: Initialization
    override init() {
        super.init()
        setupLocationManager()
    }
    
    // MARK: Private Methods
    
    /// Sets up the location manager with desired accuracy and permissions
    private func setupLocationManager() {
        locationManager.delegate = self
        locationManager.requestWhenInUseAuthorization()
        locationManager.desiredAccuracy = kCLLocationAccuracyBest
        locationManager.startUpdatingLocation()
        locationManager.startUpdatingHeading()
    }
    
    /// Performs reverse geocoding to get readable location information
    /// - Parameter location: The location to reverse geocode
    private func performReverseGeocoding(for location: CLLocation) {
        geocoder.reverseGeocodeLocation(location) { [weak self] placemarks, error in
            guard let placemark = placemarks?.first, error == nil else {
                self?.resetLocationDetails()
                return
            }
            
            DispatchQueue.main.async {
                self?.updateLocationDetails(from: placemark)
            }
        }
    }
    
    /// Updates location details from a placemark
    /// - Parameter placemark: The placemark containing location information
    private func updateLocationDetails(from placemark: CLPlacemark) {
        country = placemark.country ?? ""
        administrativeArea = placemark.administrativeArea ?? ""
        subAdministrativeArea = placemark.subAdministrativeArea ?? ""
        locality = placemark.locality ?? ""
        subLocality = placemark.subLocality ?? ""
        thoroughfare = placemark.thoroughfare ?? ""
        
        // Create formatted place name
        let nameParts = [
            placemark.subLocality,
            placemark.locality,
            placemark.subAdministrativeArea,
            placemark.administrativeArea,
            placemark.country
        ].compactMap { $0 }.filter { !$0.isEmpty }
        
        placeName = nameParts.joined(separator: ", ")
    }
    
    
    /// Resets all location details to default values
    private func resetLocationDetails() {
        DispatchQueue.main.async {
            self.placeName = "Unknown Location"
            self.country = ""
            self.administrativeArea = ""
            self.subAdministrativeArea = ""
            self.locality = ""
            self.subLocality = ""
            self.thoroughfare = ""
        }
    }
}

// MARK: - Location Manager Delegate
extension LocationManager: CLLocationManagerDelegate {
    func locationManager(_ manager: CLLocationManager, didUpdateHeading newHeading: CLHeading) {
        DispatchQueue.main.async {
            self.heading = newHeading.magneticHeading
        }
    }
    
    func locationManager(_ manager: CLLocationManager, didUpdateLocations locations: [CLLocation]) {
        guard let location = locations.last else { return }
        DispatchQueue.main.async {
            self.altitude = location.altitude
            self.accuracy = location.horizontalAccuracy
            self.coordinates = location.coordinate
            self.performReverseGeocoding(for: location)
        }
    }
}

// MARK: - Video Capture Delegate

/// Handles video capture events and completion
class VideoCaptureDelegate: NSObject, AVCaptureFileOutputRecordingDelegate {
    func fileOutput(_ output: AVCaptureFileOutput,
                   didFinishRecordingTo outputFileURL: URL,
                   from connections: [AVCaptureConnection],
                   error: Error?) {
        if let error = error {
            print("Video recording error: \(error.localizedDescription)")
        }
        print("Video recorded successfully: \(outputFileURL.absoluteString)")
    }
}

// MARK: - Main View

/// Main view for the body camera interface
struct ContentView: View {
    // MARK: Properties
    
    /// Video capture related properties
    @State private var isRecording = false
    @State private var captureSession: AVCaptureSession?
    @State private var videoOutput: AVCaptureMovieFileOutput?
    @State private var videoURL: URL?
    private let videoCaptureDelegate = VideoCaptureDelegate()
    
    /// UI State properties
    @State private var showCompass = false
    @State private var showExplain = false
    @State private var selectedQuality = VideoQuality.low
    
    /// Compass properties
    @StateObject private var locationManager = LocationManager()
    
    // MARK: Body
    var body: some View {
        ZStack {
            
            ZStack {
                // Background
                Image("pattern1")
                    .resizable()
                    .ignoresSafeArea()
                LinearGradient(colors: [Color(#colorLiteral(red: 0, green: 0, blue: 0, alpha: 1)), Color(#colorLiteral(red: 0.4756349325, green: 0.4756467342, blue: 0.4756404161, alpha: 1))],
                               startPoint: .top,
                               endPoint: .bottom)
                .opacity(0.8)
                .ignoresSafeArea()
            }
            
            VStack {
                // Top toolbar
                toolbarView
                
                Spacer()
                
                //compass
                ZStack {
                    CompassRoseView(heading: locationManager.heading)
                }
                
                Spacer()
                
                // Control buttons
                controlButtons
                Spacer()
            }
        }
        .sheet(isPresented: $showCompass) {
            showCompassView(onConfirm: {
                showCompass = false
            })
        }
        .sheet(isPresented: $showExplain, onDismiss: {
            UserDefaults.standard.set(selectedQuality.rawValue, forKey: "SelectedVideoQuality")
            updateCaptureSessionPreset()
        }) {
            ShowExplainView(captureSession: $captureSession,
                           selectedQuality: $selectedQuality,
                           isPresented: $showExplain)
        }
        .onAppear {
            setupCaptureSession()
            loadSavedQuality()
        }
    }
    
    // MARK: UI Components
    
    /// Top toolbar with compass and help buttons
    private var toolbarView: some View {
        HStack {
            Button(action: { showCompass = true }) {
                Image(systemName: "location.north.circle.fill")
                    .font(.system(size: 30))
                    .foregroundColor(Color(#colorLiteral(red: 0.8039215803, green: 0.8039215803, blue: 0.8039215803, alpha: 1)))
                    .padding()
            }
            
            Spacer()
            
            Button(action: { showExplain = true }) {
                Image(systemName: "questionmark.circle.fill")
                    .font(.system(size: 30))
                    .foregroundColor(Color(#colorLiteral(red: 0.8039215803, green: 0.8039215803, blue: 0.8039215803, alpha: 1)))
                    .padding()
            }
        }
    }
    
    /// Control buttons for recording and export
    private var controlButtons: some View {
        VStack {
            // Record button
            Button(action: { isRecording ? stopRecording() : startRecording() }) {
                Text(isRecording ? "Stop " : "Start")
                    .font(.title2)
                    .padding()
                    .frame(width: 233)
                    .background(isRecording ?    RadialGradient(gradient: Gradient(colors: [Color(#colorLiteral(red: 0.2605174184, green: 0.2605243921, blue: 0.260520637, alpha: 1)),  Color(#colorLiteral(red: 0.4756349325, green: 0.4756467342, blue: 0.4756404161, alpha: 1))]),
                                                                center:.topLeading,
                                                                startRadius: 10,
                                                                endRadius: 400) :    RadialGradient(gradient: Gradient(colors: [Color(#colorLiteral(red: 1, green: 1, blue: 1, alpha: 1)),  Color(#colorLiteral(red: 0.8039215803, green: 0.8039215803, blue: 0.8039215803, alpha: 1))]),
                                                                                                                                                  center:.topLeading,
                                                                                                                                                  startRadius: 10,
                                                                                                                                                  endRadius: 400))
                    .cornerRadius(25)
                    .shadow(color: Color.black.opacity(0.4), radius: 10, x: 5, y: 5) // Shadow for depth
                    .overlay(
                        RoundedRectangle(cornerRadius: 25)
                            .stroke(Color.black.opacity(0.6), lineWidth: 2) // Optional border
                    )
                    .foregroundColor(.black)
            }
            .padding(.bottom, 18)
            
            // Export button
            Button(action: { exportVideo() }) {
                Text("Export")
                    .font(.title2)
                    .padding()
                    .frame(width: 233)
                    .background(
                        RadialGradient(
                            gradient: Gradient(colors: [
                                Color(#colorLiteral(red: 0.2605174184, green: 0.2605243921, blue: 0.260520637, alpha: 1)),
                                Color(#colorLiteral(red: 0.4756349325, green: 0.4756467342, blue: 0.4756404161, alpha: 1))
                            ]),
                            center: .topLeading,
                            startRadius: 10,
                            endRadius: 400
                        )
                    )
                    .cornerRadius(25)
                    .shadow(color: Color.black.opacity(0.4), radius: 10, x: 5, y: 5) // Shadow for depth
                    .overlay(
                        RoundedRectangle(cornerRadius: 25)
                            .stroke(Color.black.opacity(0.8), lineWidth: 2) // Optional border
                    )
                    .foregroundColor(.white)
            }
        }
        .padding()
    }
    
    // MARK: Setup Methods
    
    /// Sets up the capture session with the selected quality
    private func setupCaptureSession() {
        DispatchQueue.global().async {
            self.captureSession = AVCaptureSession()
            guard let captureSession = self.captureSession else { return }
            
            // Configure video input
            guard let videoDevice = AVCaptureDevice.default(for: .video) else {
                print("Failed to access the camera.")
                return
            }
            
            do {
                let videoInput = try AVCaptureDeviceInput(device: videoDevice)
                if captureSession.canAddInput(videoInput) {
                    captureSession.addInput(videoInput)
                } else {
                    print("Failed to add video input to capture session.")
                    return
                }
            } catch {
                print("Error creating video input: \(error.localizedDescription)")
                return
            }
            
            // Configure audio input
            guard let audioDevice = AVCaptureDevice.default(for: .audio) else {
                print("Failed to access the microphone.")
                return
            }
            
            do {
                let audioInput = try AVCaptureDeviceInput(device: audioDevice)
                if captureSession.canAddInput(audioInput) {
                    captureSession.addInput(audioInput)
                } else {
                    print("Failed to add audio input to capture session.")
                    return
                }
            } catch {
                print("Error creating audio input: \(error.localizedDescription)")
                return
            }
            
            // Configure video output
            self.videoOutput = AVCaptureMovieFileOutput()
            guard let videoOutput = self.videoOutput else {
                print("Failed to create video output.")
                return
            }
            
            if captureSession.canAddOutput(videoOutput) {
                captureSession.addOutput(videoOutput)
                
                // Set default video quality preset
                updateCaptureSessionPreset()
                
                videoOutput.setOutputSettings([AVVideoCodecKey: AVVideoCodecType.h264], for: videoOutput.connections.first!)
            } else {
                print("Failed to add video output to capture session.")
                return
            }
            
            captureSession.startRunning()
        }
    }
    
    /// Loads the saved quality setting from UserDefaults
    private func loadSavedQuality() {
        if let savedQuality = UserDefaults.standard.object(forKey: "SelectedVideoQuality") as? Int,
           let quality = VideoQuality(rawValue: savedQuality) {
            selectedQuality = quality
        }
    }
    
    /// Updates the capture session preset based on selected quality
    private func updateCaptureSessionPreset() {
        DispatchQueue.main.async {
            captureSession?.beginConfiguration()
            captureSession?.sessionPreset = selectedQuality.preset
            captureSession?.commitConfiguration()
        }
    }
    
    // MARK: Recording Methods
    
    /// Starts video recording
    private func startRecording() {
        guard let videoOutput = self.videoOutput else {
            print("Video output is nil.")
            return
        }

        let paths = FileManager.default.urls(for: .documentDirectory, in: .userDomainMask)
        let fileURL = paths[0].appendingPathComponent("video\(Date().timeIntervalSince1970).mp4")
        
        do {
            try videoOutput.startRecording(to: fileURL, recordingDelegate: videoCaptureDelegate)
            self.isRecording = true
            self.videoURL = fileURL
        } catch {
            print("Error starting recording: \(error.localizedDescription)")
        }
    }

    /// Stops video recording
    private func stopRecording() {
        guard let videoOutput = self.videoOutput else {
            print("Video output is nil.")
            return
        }

        if videoOutput.isRecording {
            videoOutput.stopRecording()
            self.isRecording = false
        }
    }

    /// Exports the recorded video
    private func exportVideo() {
        guard let videoURL = self.videoURL else {
            print("Video URL is nil.")
            return
        }

        let activityViewController = UIActivityViewController(activityItems: [videoURL], applicationActivities: nil)
        
        // Get the current scene's window and root view controller
        if let windowScene = UIApplication.shared.connectedScenes.first as? UIWindowScene,
           let rootViewController = windowScene.windows.first?.rootViewController {
            rootViewController.present(activityViewController, animated: true, completion: nil)
        }
    }
}

// MARK: - Compass View

struct showCompassView: View {
    var onConfirm: () -> Void
    @StateObject private var locationManager = LocationManager()
    @State private var isCopied = false
    
    var body: some View {
        ZStack {
       
            ZStack {
                // Background Gradient
                Image("pattern1")
                    .resizable()
                    .ignoresSafeArea()
                LinearGradient(colors: [Color(#colorLiteral(red: 0.2605174184, green: 0.2605243921, blue: 0.260520637, alpha: 1)), Color(#colorLiteral(red: 0.4756349325, green: 0.4756467342, blue: 0.4756404161, alpha: 1))],
                               startPoint: .top,
                               endPoint: .bottom)
                .opacity(0.7)
                .ignoresSafeArea()
            }
            
            VStack {
                Spacer()
                ZStack {
                    CompassRoseView(heading: locationManager.heading)
                }
//                .rotationEffect(Angle(degrees: locationManager.heading))
                
                Spacer()
                
                Text("Current Heading: \(Int(locationManager.heading))°")
                    .padding()
                    .foregroundColor(Color(#colorLiteral(red: 0.8039215803, green: 0.8039215803, blue: 0.8039215803, alpha: 1)))
                
                VStack(alignment: .leading, spacing: 10) {
                    // Display place name
                    HStack {
                        Image(systemName: "mappin.circle")
                        Text(locationManager.placeName)
                            .fontWeight(.bold)
                            .foregroundColor(Color(#colorLiteral(red: 0.8039215803, green: 0.8039215803, blue: 0.8039215803, alpha: 1)))
                    }
                    
                    HStack {
                        Image(systemName: "arrow.up.and.down.circle")
                        Text("Altitude: \(String(format: "%.1f", locationManager.altitude)) m")
                            .foregroundColor(Color(#colorLiteral(red: 0.8039215803, green: 0.8039215803, blue: 0.8039215803, alpha: 1)))
                    }
                    
                    // Coordinates Display
                    if let coords = locationManager.coordinates {
                        HStack {
                            Image(systemName: "map")
                            Text("Coordinates:")
                                .foregroundColor(Color(#colorLiteral(red: 0.8039215803, green: 0.8039215803, blue: 0.8039215803, alpha: 1)))
                            Text(coordinatesString(coords))
                                .fontWeight(.bold)
                                .foregroundColor(Color(#colorLiteral(red: 0.8039215803, green: 0.8039215803, blue: 0.8039215803, alpha: 1)))
                        }
                    }
                    
                    HStack {
                        Image(systemName: "location.circle")
                        Text("Accuracy: \(String(format: "%.1f", locationManager.accuracy)) m")
                            .foregroundColor(Color(#colorLiteral(red: 0.8039215803, green: 0.8039215803, blue: 0.8039215803, alpha: 1)))
                    }
                }
                .padding()
                .background(Color.gray.opacity(0.1))
                .cornerRadius(10)
                
                Spacer()
          
                // Close button
                Button("Close") {
                    onConfirm()
                }
                .font(.title)
                .frame(maxWidth: .infinity)
                .padding()
                .background(
                    LinearGradient(
                        gradient: Gradient(colors: [
                            Color(#colorLiteral(red: 0.2549019754, green: 0.2745098174, blue: 0.3019607961, alpha: 1)),
                            Color(#colorLiteral(red: 0.3921568999, green: 0.4117647111, blue: 0.4352941215, alpha: 1))
                        ]),
                        startPoint: .top,
                        endPoint: .bottom
                    )
                )
                .foregroundColor(.white)
                .cornerRadius(10)
                .shadow(color: Color.black.opacity(0.4), radius: 8, x: 4, y: 4) // Shadow for depth
                .overlay(
                    RoundedRectangle(cornerRadius: 10)
                        .stroke(Color.black.opacity(0.8), lineWidth: 1) // Optional border for refinement
                )
                .padding(.vertical, 10)
              
              
            }
            .padding()
            .cornerRadius(15.0)
            .padding()
        }
    }
    
    // Format coordinates for easy sharing
    func coordinatesString(_ coordinate: CLLocationCoordinate2D) -> String {
        return String(format: "%.6f, %.6f", coordinate.latitude, coordinate.longitude)
    }
    
    // Copy location information
    func copyLocationInformation() {
        guard let coords = locationManager.coordinates else { return }
        
        let locationInfo = """
        Location: \(locationManager.placeName)
        Heading: \(Int(locationManager.heading))°
        Altitude: \(String(format: "%.1f", locationManager.altitude)) m
        Coordinates: \(coordinatesString(coords))
        Accuracy: \(String(format: "%.1f", locationManager.accuracy)) m
        
        Detailed Location:
        Country: \(locationManager.country)
        Administrative Area: \(locationManager.administrativeArea)
        Sub-Administrative Area: \(locationManager.subAdministrativeArea)
        Locality: \(locationManager.locality)
        Sub-Locality: \(locationManager.subLocality)
        Thoroughfare: \(locationManager.thoroughfare)
        """
        
        UIPasteboard.general.string = locationInfo
        isCopied = true
        
        // Reset copied state after 2 seconds
        DispatchQueue.main.asyncAfter(deadline: .now() + 2) {
            isCopied = false
        }
    }
    
    var accuracyColor: Color {
        switch locationManager.accuracy {
        case ..<0:
            return .red  // Invalid location
        case 0..<10:
            return .green  // Very accurate
        case 10..<50:
            return .yellow  // Moderate accuracy
        default:
            return .red  // Poor accuracy
        }
    }
}

// MARK: - Compass Components

struct CompassRoseView: View {
    let heading: Double
    var size: CGFloat = 250
    var arrowSize: CGFloat = 99
    var strokeWidth: CGFloat = 33
    var strokeColor: Color = Color(#colorLiteral(red: 0.721568644, green: 0.8862745166, blue: 0.5921568871, alpha: 1)).opacity(0.85)
    var arrowColor: Color = Color(#colorLiteral(red: 1, green: 0.8323456645, blue: 0.4732058644, alpha: 1))
    
    var body: some View {
        ZStack {
            // Compass background circle
            ZStack {
                Circle()
                    .fill(
                        RadialGradient(
                            gradient: Gradient(colors: [
                                Color(#colorLiteral(red: 0, green: 0, blue: 0, alpha: 1)),
                                Color(#colorLiteral(red: 0.501960814, green: 0.501960814, blue: 0.501960814, alpha: 1))
                            ]),
                            center: .topLeading,
                            startRadius: 10,
                            endRadius: 400
                        )
                    )
                    .frame(width: size, height: size)
                    .shadow(color: Color.black.opacity(0.5), radius: 15, x: 10, y: 10) // Outer shadow
                    .overlay(
                        Circle()
                            .stroke(Color.black.opacity(0.5), lineWidth: 2) // Optional subtle border
                    )
                    .overlay(
                        Circle()
                            .stroke(
                                RadialGradient(
                                    gradient: Gradient(colors: [
                                        Color.white.opacity(0.5),
                                        Color.clear
                                    ]),
                                    center: .center,
                                    startRadius: 1,
                                    endRadius: size / 2
                                ),
                                lineWidth: strokeWidth
                            ) // Inner glow effect
                    )

                Circle()
                    .stroke(strokeColor, lineWidth: strokeWidth)
                    .frame(width: size, height: size)
            }
                
            
            // Compass Rose
            Image(systemName: "location.north.circle.fill")
                .resizable()
                .aspectRatio(contentMode: .fit)
                .frame(width: arrowSize, height: arrowSize)
                .foregroundColor(arrowColor)
                .rotationEffect(Angle(degrees: -heading))
            
            // Compass markings
            ForEach(0..<360, id: \.self) { degree in
                if degree % 45 == 0 {
                    CompassMarkView(degree: Double(degree), currentHeading: heading)
                }
            }
        }
        .rotationEffect(Angle(degrees: heading))
    }
}

// MARK: - Explanation View

struct ShowExplainView: View {
    @Binding var captureSession: AVCaptureSession?
    @Binding var selectedQuality: VideoQuality // Add this line
    @Binding var isPresented: Bool
    @StateObject private var locationManager = LocationManager()

    var body: some View {
        ZStack {
            
            
                // Background Gradient
                Image("pattern1")
                    .resizable()
                    .ignoresSafeArea()
                LinearGradient(colors: [Color(#colorLiteral(red: 0.2605174184, green: 0.2605243921, blue: 0.260520637, alpha: 1)), Color(#colorLiteral(red: 0.4756349325, green: 0.4756467342, blue: 0.4756404161, alpha: 1))],
                               startPoint: .top,
                               endPoint: .bottom)
                .opacity(0.7)
                .ignoresSafeArea()
            
            ScrollView {
                ZStack {
                    
                    
                    
                    VStack {
                        
                        // Video Quality Picker
                        HStack {
                            Text("Video Quality")
                                .font(.title.bold())
                                .foregroundColor(Color(#colorLiteral(red: 0.8039215803, green: 0.8039215803, blue: 0.8039215803, alpha: 1)))
                                .multilineTextAlignment(.leading)
                            Spacer()
                        }
                        Picker("Video Quality", selection: $selectedQuality) {
                            Text("Low").tag(VideoQuality.low)
                            Text("Medium").tag(VideoQuality.medium)
                            Text("High").tag(VideoQuality.high)
                        }
                        .pickerStyle(SegmentedPickerStyle())
                        .padding()
                        .foregroundColor(.white)
                        
                        
                        
                        
                        
                        
                        
                        
                        
                        // App Functionality Explanation
                        HStack{
                            Text("App Functionality")
                                .font(.title.bold())
                                .foregroundColor(Color(#colorLiteral(red: 0.8039215803, green: 0.8039215803, blue: 0.8039215803, alpha: 1)))
                            
                            //make it bigger
                                .font(.title3)
                            
                            
                            
                            
                            
                            
                        }
                        Text("""
                        • Press start to begin recording video.
                        • Press stop to stop recording.
                        • Press export to export the file.
                        • The app overwrites previous data when the start button is pressed again.
                        • The app cannot run in the background; auto-lock should be set to 'Never' to avoid turning off due to inactivity.
                        • Video quality should not be changed during recording to avoid stopping the record session.
                        """)
                        .font(.title3)
                        .foregroundColor(Color(#colorLiteral(red: 0.8039215803, green: 0.8039215803, blue: 0.8039215803, alpha: 1)))
                        .multilineTextAlignment(.leading)
                        .padding()
                        
                        HStack {
                            Text("BODYCam Outdoor Gear is developed by Three Dollar.")
                                .font(.title3.bold())
                                .foregroundColor(Color(#colorLiteral(red: 0.8039215803, green: 0.8039215803, blue: 0.8039215803, alpha: 1)))
                            Spacer()
                            
                        }
                        
                        
                        HStack{
                            Text("App for you")
                                .font(.title.bold())
                                .foregroundColor(Color(#colorLiteral(red: 0.8039215803, green: 0.8039215803, blue: 0.8039215803, alpha: 1)))
                            
                            
                            Spacer()
                        }
                        
                        // App Cards
                        VStack {
                            
                            
                            
                            
                            AppCardView(imageName: "timetell", appName: "TimeTell", appDescription: "Announce the time every 30 seconds, no more guessing and checking your watch, for time-sensitive tasks.", appURL: "https://apps.apple.com/id/app/loopspeak/id6473384030")
                            Divider().background(Color.gray)
                            
                            
                            
                            AppCardView(imageName: "insomnia", appName: "Insomnia Sheep", appDescription: "The Ultimate Sleep App you need.", appURL: "https://apps.apple.com/id/app/insomnia-sheep/id6479727431")
                            Divider().background(Color.gray)
                            
                            
                            
                            AppCardView(imageName: "iprogram", appName: "iProgramMe", appDescription: "Custom affirmations, schedule notifications, stay inspired daily.", appURL: "https://apps.apple.com/id/app/iprogramme/id6470770935")
                            Divider().background(Color.gray)
                            
                            
                            
                        }
                        
                        
                        
                        Button("Close") {
                            // Perform confirmation action
                            updateCaptureSessionPreset()
                            isPresented = false
                        }
                        .font(.title)
                        .frame(maxWidth: .infinity)
                        .padding()
                        .background(
                            LinearGradient(
                                gradient: Gradient(colors: [
                                    Color(#colorLiteral(red: 0.2549019754, green: 0.2745098174, blue: 0.3019607961, alpha: 1)),
                                    Color(#colorLiteral(red: 0.3921568999, green: 0.4117647111, blue: 0.4352941215, alpha: 1))
                                ]),
                                startPoint: .top,
                                endPoint: .bottom
                            )
                        )
                        .foregroundColor(.white)
                        .cornerRadius(10)
                        .shadow(color: Color.black.opacity(0.4), radius: 8, x: 4, y: 4) // Shadow for depth
                        .overlay(
                            RoundedRectangle(cornerRadius: 10)
                                .stroke(Color.black.opacity(0.8), lineWidth: 1) // Optional border for refinement
                        )
                        .padding(.vertical, 10)
                        
                    }
                    .padding()
                    .cornerRadius(15.0)
                    .padding()
                    
                    Spacer()
                }
            }
            .onDisappear {
                // Save the selected quality when the sheet is closed
                UserDefaults.standard.set(selectedQuality.rawValue, forKey: "SelectedVideoQuality")
            }
            .onAppear {
                // Load the selected quality when the sheet appears
                if let storedQuality = UserDefaults.standard.value(forKey: "SelectedVideoQuality") as? Int,
                   let quality = VideoQuality(rawValue: storedQuality) {
                    selectedQuality = quality
                }
            }
        }
    }
    
   

    func updateCaptureSessionPreset() {
        switch selectedQuality {
        case .low:
            captureSession?.sessionPreset = .low
        case .medium:
            captureSession?.sessionPreset = .medium
        case .high:
            captureSession?.sessionPreset = .high
        }
    }
}


// MARK: - App Card View

struct AppCardView: View {
    var imageName: String
    var appName: String
    var appDescription: String
    var appURL: String
    
    var body: some View {
        HStack {
            Image(imageName)
                .resizable()
                .scaledToFill()
                .frame(width: 60, height: 60)
                .cornerRadius(7)
            
            VStack(alignment: .leading, content: {
                Text(appName)
                    .font(.title3)
                    .foregroundColor(Color(#colorLiteral(red: 0.6000000238, green: 0.6000000238, blue: 0.6000000238, alpha: 1)))
                Text(appDescription)
                    .font(.caption)
                    .foregroundColor(Color(#colorLiteral(red: 0.6000000238, green: 0.6000000238, blue: 0.6000000238, alpha: 1)))
            })
            .frame(alignment: .leading)
            
            Spacer()
            Button(action: {
                if let url = URL(string: appURL) {
                    UIApplication.shared.open(url)
                }
            }) {
                Text("Try")
                    .font(.headline)
                    .padding()
                    .frame(minWidth: 100) // Ensures consistent size
                    .background(
                        LinearGradient(
                            gradient: Gradient(colors: [
                                Color.blue.opacity(0.8),
                                Color.blue.opacity(1.0)
                            ]),
                            startPoint: .top,
                            endPoint: .bottom
                        )
                    )
                    .foregroundColor(.white)
<<<<<<< HEAD
                    .cornerRadius(13)
=======
                    .cornerRadius(11)
>>>>>>> 0c660d3f
                    .shadow(color: Color.black.opacity(0.3), radius: 6, x: 3, y: 3) // Shadow for 3D effect
                    .overlay(
                        RoundedRectangle(cornerRadius: 10)
                            .stroke(Color.black.opacity(0.8), lineWidth: 1) // Optional border
                    )
            }
        }
    }
}

// MARK: - Compass Mark View

struct CompassMarkView: View {
    let degree: Double
    let currentHeading: Double

    var directionText: String {
        switch degree {
        case 0: return "N"
        case 45: return "NE"
        case 90: return "E"
        case 135: return "SE"
        case 180: return "S"
        case 225: return "SW"
        case 270: return "W"
        case 315: return "NW"
        default: return ""
        }
    }

    var body: some View {
        VStack {
            Text(directionText)
                .font(.caption)
                .rotationEffect(Angle(degrees: -degree + currentHeading))
        }
        .offset(y: -125)
        .rotationEffect(Angle(degrees: degree))
    }
}

struct ContentView_Previews: PreviewProvider {
    static var previews: some View {
        ContentView()
    }
}

//kerjaan di branching
//try branching, kerjaan di branching

/*

 //Previous app release

//works, but want to improve style and code quality


import SwiftUI
import AVFoundation
import CoreLocation

class LocationManager: NSObject, ObservableObject {
    private let locationManager = CLLocationManager()
    private let geocoder = CLGeocoder()
    
    @Published var heading: Double = 0
    @Published var altitude: Double = 0
    @Published var accuracy: CLLocationAccuracy = 0
    @Published var coordinates: CLLocationCoordinate2D?
    
    // New published properties for location details
    @Published var placeName: String = "Unknown Location"
    @Published var country: String = ""
    @Published var administrativeArea: String = ""
    @Published var subAdministrativeArea: String = ""
    @Published var locality: String = ""
    @Published var subLocality: String = ""
    @Published var thoroughfare: String = ""
    
    override init() {
        super.init()
        setupLocationManager()
    }
    
    private func setupLocationManager() {
        locationManager.delegate = self
        locationManager.requestWhenInUseAuthorization()
        locationManager.desiredAccuracy = kCLLocationAccuracyBest
        locationManager.startUpdatingLocation()
        locationManager.startUpdatingHeading()
    }
    
    private func performReverseGeocoding(for location: CLLocation) {
        geocoder.reverseGeocodeLocation(location) { [weak self] placemarks, error in
            guard let placemark = placemarks?.first, error == nil else {
                self?.resetLocationDetails()
                return
            }
            
            DispatchQueue.main.async {
                // Update location details
                self?.country = placemark.country ?? ""
                self?.administrativeArea = placemark.administrativeArea ?? ""
                self?.subAdministrativeArea = placemark.subAdministrativeArea ?? ""
                self?.locality = placemark.locality ?? ""
                self?.subLocality = placemark.subLocality ?? ""
                self?.thoroughfare = placemark.thoroughfare ?? ""
                
                // Create a formatted place name
                var nameParts = [String]()
                if let subLocality = placemark.subLocality, !subLocality.isEmpty {
                    nameParts.append(subLocality)
                }
                if let locality = placemark.locality, !locality.isEmpty {
                    nameParts.append(locality)
                }
                if let subAdministrative = placemark.subAdministrativeArea, !subAdministrative.isEmpty {
                    nameParts.append(subAdministrative)
                }
                if let administrative = placemark.administrativeArea, !administrative.isEmpty {
                    nameParts.append(administrative)
                }
                if let country = placemark.country, !country.isEmpty {
                    nameParts.append(country)
                }
                
                self?.placeName = nameParts.joined(separator: ", ")
            }
        }
    }
    
    private func resetLocationDetails() {
        DispatchQueue.main.async {
            self.placeName = "Unknown Location"
            self.country = ""
            self.administrativeArea = ""
            self.subAdministrativeArea = ""
            self.locality = ""
            self.subLocality = ""
            self.thoroughfare = ""
        }
    }
}

extension LocationManager: CLLocationManagerDelegate {
    func locationManager(_ manager: CLLocationManager, didUpdateHeading newHeading: CLHeading) {
        DispatchQueue.main.async {
            self.heading = newHeading.magneticHeading
        }
    }
    
    func locationManager(_ manager: CLLocationManager, didUpdateLocations locations: [CLLocation]) {
        guard let location = locations.last else { return }
        DispatchQueue.main.async {
            self.altitude = location.altitude
            self.accuracy = location.horizontalAccuracy
            self.coordinates = location.coordinate
            
            // Perform reverse geocoding
            self.performReverseGeocoding(for: location)
        }
    }
}




// Delegate for handling video capture events
class VideoCaptureDelegate: NSObject, AVCaptureFileOutputRecordingDelegate {
    func fileOutput(_ output: AVCaptureFileOutput, didFinishRecordingTo outputFileURL: URL, from connections: [AVCaptureConnection], error: Error?) {
        if let error = error {
            print("Video recording error: \(error.localizedDescription)")
        }
        print("Video recorded successfully: \(outputFileURL.absoluteString)")
    }
}

struct ContentView: View {
    // State variables
    @State private var isRecording = false
    @State private var captureSession: AVCaptureSession?
    @State private var videoOutput: AVCaptureMovieFileOutput?
    @State private var videoURL: URL?
    private let videoCaptureDelegate = VideoCaptureDelegate()
  
    @State private var showCompass = false
//    @State private var showCompass: Bool = false
    @State private var showExplain: Bool = false
    @State private var selectedQuality = VideoQuality.low // Default quality selection
    
    var body: some View {
        ZStack {
            // Background Gradient
            LinearGradient(colors: [Color(#colorLiteral(red: 0.5738074183, green: 0.5655357838, blue: 0, alpha: 1)),.clear], startPoint: .top, endPoint: .bottom)
                .ignoresSafeArea()
            VStack {
                HStack{
                    
                    Button(action: {
                        showCompass = true
                    }) {
                        Image(systemName: "location.north.circle.fill")
                            .font(.system(size: 30))
                            .foregroundColor(.white)
                            .padding()
                    }
                 
                        Spacer()
                        Button(action: {
                            showExplain = true
                        }) {
                            Image(systemName: "questionmark.circle.fill")
                                .font(.system(size: 30))
                                .foregroundColor(.white)
                                .padding()
                        }
                    
                }
                Spacer()
                
                
                
                
                // Start/Stop Recording Button
                Button(action: {
                    if self.isRecording {
                        self.stopRecording()
                    } else {
                        self.startRecording()
                    }
                }) {
                    Text(self.isRecording ? "Stop " : "Start")
                }
                .font(.title2)
                .padding()
                .frame(width: 233)
                .background(isRecording ? Color(#colorLiteral(red: 1, green: 0.8323456645, blue: 0.4732058644, alpha: 1)) : Color.white )
                .cornerRadius(25)
                .foregroundColor(isRecording ? Color.black : Color.black)
                .padding(.bottom, 18)
                
                // Export Button
                Button(action: {
                    self.exportVideo()
                }) {
                    Text("Export")
                }
                .font(.title2)
                .padding()
                .frame(width: 233)
                .background( Color(#colorLiteral(red: 0.5738074183, green: 0.5655357838, blue: 0, alpha: 1)) )
                .cornerRadius(25)
                .foregroundColor(.white)
                Spacer()
            }
            .onAppear {
                self.setupCamera()
            }
            .sheet(isPresented: $showCompass) {
                showCompassView(onConfirm: {
                    showCompass = false
                })
            }
            
//            .sheet(isPresented: $showCompass, onDismiss: {
//                UserDefaults.standard.set(selectedQuality.rawValue, forKey: "SelectedVideoQuality")
//                updateCaptureSessionPreset()
//            }) {
//                showCompassView()
//            }
           
            .sheet(isPresented: $showExplain, onDismiss: {
                UserDefaults.standard.set(selectedQuality.rawValue, forKey: "SelectedVideoQuality")
                updateCaptureSessionPreset()
            }) {
                ShowExplainView(captureSession: $captureSession, selectedQuality: $selectedQuality, isPresented: $showExplain)
            }
        }
    }
    
    // Setup the camera session
    func setupCamera() {
        DispatchQueue.global().async {
            self.captureSession = AVCaptureSession()
            guard let captureSession = self.captureSession else { return }
            
            // Configure video input
            guard let videoDevice = AVCaptureDevice.default(for: .video) else {
                print("Failed to access the camera.")
                return
            }
            
            do {
                let videoInput = try AVCaptureDeviceInput(device: videoDevice)
                if captureSession.canAddInput(videoInput) {
                    captureSession.addInput(videoInput)
                } else {
                    print("Failed to add video input to capture session.")
                    return
                }
            } catch {
                print("Error creating video input: \(error.localizedDescription)")
                return
            }
            
            // Configure audio input
            guard let audioDevice = AVCaptureDevice.default(for: .audio) else {
                print("Failed to access the microphone.")
                return
            }
            
            do {
                let audioInput = try AVCaptureDeviceInput(device: audioDevice)
                if captureSession.canAddInput(audioInput) {
                    captureSession.addInput(audioInput)
                } else {
                    print("Failed to add audio input to capture session.")
                    return
                }
            } catch {
                print("Error creating audio input: \(error.localizedDescription)")
                return
            }
            
            // Configure video output
            self.videoOutput = AVCaptureMovieFileOutput()
            guard let videoOutput = self.videoOutput else {
                print("Failed to create video output.")
                return
            }
            
            if captureSession.canAddOutput(videoOutput) {
                captureSession.addOutput(videoOutput)
                
                // Set default video quality preset
                updateCaptureSessionPreset()
                
                videoOutput.setOutputSettings([AVVideoCodecKey: AVVideoCodecType.h264], for: videoOutput.connections.first!)
            } else {
                print("Failed to add video output to capture session.")
                return
            }
            
            captureSession.startRunning()
        }
    }
    
    // Start video recording
    func startRecording() {
        guard let videoOutput = self.videoOutput else {
            print("Video output is nil.")
            return
        }

        let paths = FileManager.default.urls(for: .documentDirectory, in: .userDomainMask)
        let fileURL = paths[0].appendingPathComponent("video\(Date().timeIntervalSince1970).mp4")
        
        do {
            try videoOutput.startRecording(to: fileURL, recordingDelegate: videoCaptureDelegate)
            self.isRecording = true
            self.videoURL = fileURL
        } catch {
            print("Error starting recording: \(error.localizedDescription)")
        }
    }

    // Stop video recording
    func stopRecording() {
        guard let videoOutput = self.videoOutput else {
            print("Video output is nil.")
            return
        }

        if videoOutput.isRecording {
            videoOutput.stopRecording()
            self.isRecording = false
        }
    }

    // Export video//ganti solution agar tidak crash

    func exportVideo() {
        guard let videoURL = self.videoURL else {
            print("Video URL is nil.")
            return
        }

        let activityViewController = UIActivityViewController(activityItems: [videoURL], applicationActivities: nil)
        
        // Get the current scene's window and root view controller
        if let windowScene = UIApplication.shared.connectedScenes.first as? UIWindowScene,
           let rootViewController = windowScene.windows.first?.rootViewController {
            rootViewController.present(activityViewController, animated: true, completion: nil)
        }
    }
    
    // Update capture session preset based on selected video quality
    func updateCaptureSessionPreset() {
        DispatchQueue.main.async {
            switch selectedQuality {
            case .low:
                captureSession?.sessionPreset = .low
            case .medium:
                captureSession?.sessionPreset = .medium
            case .high:
                captureSession?.sessionPreset = .high
            }
            
            if let videoOutput = self.videoOutput {
                let videoConnection = videoOutput.connections.first
                if let orientation = UIApplication.shared.windows.first?.windowScene?.interfaceOrientation {
                    if videoConnection?.isVideoOrientationSupported ?? false {
                        videoConnection?.videoOrientation = AVCaptureVideoOrientation(rawValue: orientation.rawValue) ?? .portrait
                    }
                }
            }
        }
    }
}






struct AppCardView: View {
    var imageName: String
    var appName: String
    var appDescription: String
    var appURL: String
    
    var body: some View {
        HStack {
            Image(imageName)
                .resizable()
                .scaledToFill()
                .frame(width: 60, height: 60)
                .cornerRadius(7)
            
            VStack(alignment: .leading, content: {
                Text(appName)
                    .font(.title3)
                Text(appDescription)
                    .font(.caption)
            })
            .frame(alignment: .leading)
            
            Spacer()
            Button(action: {
                if let url = URL(string: appURL) {
                    UIApplication.shared.open(url)
                }
            }) {
                Text("Try")
                    .font(.headline)
                    .padding()
                    .foregroundColor(.white)
                    .background(Color.blue)
                    .cornerRadius(10)
            }
        }
    }
}


// MARK: - Compass View

struct showCompassView: View {
    var onConfirm: () -> Void
    @StateObject private var locationManager = LocationManager()
    @State private var isCopied = false
    
    var body: some View {
        ZStack {
            // Background Gradient
            LinearGradient(colors: [Color(#colorLiteral(red: 0.5738074183, green: 0.5655357838, blue: 0, alpha: 1)),.clear], startPoint: .top, endPoint: .bottom)
                .ignoresSafeArea()
            VStack {
                Spacer()
                ZStack {
                    // Compass background circle
                    Circle()
                        .stroke(Color.gray.opacity(0.3), lineWidth: 2)
                        .frame(width: 250, height: 250)
                    
                    // Compass Rose
                    Image(systemName: "arrow.up")
                        .resizable()
                        .aspectRatio(contentMode: .fit)
                        .frame(width: 30, height: 30)
                        .foregroundColor(.red)
                        .rotationEffect(Angle(degrees: -locationManager.heading))
                    
                    // Compass markings
                    ForEach(0..<360, id: \.self) { degree in
                        if degree % 45 == 0 {
                            CompassMarkView(degree: Double(degree), currentHeading: locationManager.heading)
                        }
                    }
                }
                .rotationEffect(Angle(degrees: locationManager.heading))
                
                Spacer()
                
                Text("Current Heading: \(Int(locationManager.heading))°")
                    .padding()
                
                VStack(alignment: .leading, spacing: 10) {
                    // Display place name
                    HStack {
                        Image(systemName: "mappin.circle")
                        Text(locationManager.placeName)
                            .fontWeight(.bold)
                    }
                    
                    HStack {
                        Image(systemName: "arrow.up.and.down.circle")
                        Text("Altitude: \(String(format: "%.1f", locationManager.altitude)) m")
                    }
                    
                    // Coordinates Display
                    if let coords = locationManager.coordinates {
                        HStack {
                            Image(systemName: "map")
                            Text("Coordinates:")
                            Text(coordinatesString(coords))
                                .fontWeight(.bold)
                        }
                    }
                    
                    HStack {
                        Image(systemName: "location.circle")
                        Text("Accuracy: \(String(format: "%.1f", locationManager.accuracy)) m")
                            .foregroundColor(accuracyColor)
                    }
                }
                .padding()
                .background(Color.gray.opacity(0.1))
                .cornerRadius(10)
                
                Spacer()
          
                // Close button
                Button("Close") {
                    onConfirm()
                }
                .frame(maxWidth: .infinity)
                .padding()
                .background(Color(#colorLiteral(red: 0.5738074183, green: 0.5655357838, blue: 0, alpha: 1)))
                .foregroundColor(.white)
                .font(.title3.bold())
                .cornerRadius(10)
                .padding()
              
                // Large Copy Button
//                Button(action: {
//                    copyLocationInformation()
//                }) {
//                    HStack {
//                        Image(systemName: isCopied ? "checkmark" : "doc.on.doc")
//                        Text(isCopied ? "Copied!" : "Copy Location Details")
//                    }
//                    .frame(maxWidth: .infinity)
//                    .padding()
//                    .background(isCopied ? Color.blue : Color(#colorLiteral(red: 0.5738074183, green: 0.5655357838, blue: 0, alpha: 1)))
//                    .foregroundColor(.black)
//                    .cornerRadius(10)
//                    .font(.headline)
//                }
//                .padding()
            }
        }
    }
    
    // Format coordinates for easy sharing
    func coordinatesString(_ coordinate: CLLocationCoordinate2D) -> String {
        return String(format: "%.6f, %.6f", coordinate.latitude, coordinate.longitude)
    }
    
    // Copy location information
    func copyLocationInformation() {
        guard let coords = locationManager.coordinates else { return }
        
        let locationInfo = """
        Location: \(locationManager.placeName)
        Heading: \(Int(locationManager.heading))°
        Altitude: \(String(format: "%.1f", locationManager.altitude)) m
        Coordinates: \(coordinatesString(coords))
        Accuracy: \(String(format: "%.1f", locationManager.accuracy)) m
        
        Detailed Location:
        Country: \(locationManager.country)
        Administrative Area: \(locationManager.administrativeArea)
        Sub-Administrative Area: \(locationManager.subAdministrativeArea)
        Locality: \(locationManager.locality)
        Sub-Locality: \(locationManager.subLocality)
        Thoroughfare: \(locationManager.thoroughfare)
        """
        
        UIPasteboard.general.string = locationInfo
        isCopied = true
        
        // Reset copied state after 2 seconds
        DispatchQueue.main.asyncAfter(deadline: .now() + 2) {
            isCopied = false
        }
    }
    
    var accuracyColor: Color {
        switch locationManager.accuracy {
        case ..<0:
            return .red  // Invalid location
        case 0..<10:
            return .green  // Very accurate
        case 10..<50:
            return .yellow  // Moderate accuracy
        default:
            return .red  // Poor accuracy
        }
    }
}

// MARK: - Explanation View

struct ShowExplainView: View {
    @Binding var captureSession: AVCaptureSession?
    @Binding var selectedQuality: VideoQuality // Add this line
    @Binding var isPresented: Bool
    @StateObject private var locationManager = LocationManager()

    var body: some View {
        ScrollView {
            ZStack {
                LinearGradient(colors: [Color(#colorLiteral(red: 0.5738074183, green: 0.5655357838, blue: 0, alpha: 1)),.clear], startPoint: .top, endPoint: .bottom)
                    .ignoresSafeArea()
                VStack {
                    
                    // Video Quality Picker
                    HStack {
                        Text("Video Quality")
                            .font(.title.bold())
                            .multilineTextAlignment(.leading)
                        Spacer()
                    }
                    Picker("Video Quality", selection: $selectedQuality) {
                        Text("Low").tag(VideoQuality.low)
                        Text("Medium").tag(VideoQuality.medium)
                        Text("High").tag(VideoQuality.high)
                    }
                    .pickerStyle(SegmentedPickerStyle())
                    .padding()
                    .foregroundColor(.white)
                    
                    
                    Spacer()
            
                  
              
                    
                    
                    
                    // App Functionality Explanation
                    HStack{
                        Text("App Functionality")
                            .font(.title.bold())
                        
                        //make it bigger
                            .font(.title3)
                        
                        
                        
                        
                        
                        
                        Spacer()
                    }
                    Text("""
                    • Press start to begin recording video.
                    • Press stop to stop recording.
                    • Press export to export the file.
                    • The app overwrites previous data when the start button is pressed again.
                    • The app cannot run in the background; auto-lock should be set to 'Never' to avoid turning off due to inactivity.
                    • Video quality should not be changed during recording to avoid stopping the record session.
                    """)
                    .font(.title3)
                    .multilineTextAlignment(.leading)
                    .padding()
                    
                    HStack {
                        Text("BODYCam is developed by Three Dollar.")
                            .font(.title3.bold())
                        Spacer()
                        
                    }
                    Spacer()
                    
                    HStack{
                        Text("App for you")
                            .font(.title.bold())
                        
                        
                        Spacer()
                    }
                    
                    // App Cards
                    VStack {
                        
                        
                        
                        //                    Divider().background(Color.gray)
                        //                    AppCardView(imageName: "sos", appName: "SOS Light", appDescription: "SOS Light is designed to maximize the chances of getting help in emergency situations.", appURL: "https://apps.apple.com/app/s0s-light/id6504213303")
                        //                    Divider().background(Color.gray)
                        //
                        //
                        
                        //                    AppCardView(imageName: "temptation", appName: "TemptationTrack", appDescription: "One button to track milestones, monitor progress, stay motivated.", appURL: "https://apps.apple.com/id/app/temptationtrack/id6471236988")
                        //                    Divider().background(Color.gray)
                        //                    // Add more AppCardViews here if needed
                        //                    // App Data
                        //
                        
                        AppCardView(imageName: "timetell", appName: "TimeTell", appDescription: "Announce the time every 30 seconds, no more guessing and checking your watch, for time-sensitive tasks.", appURL: "https://apps.apple.com/id/app/loopspeak/id6473384030")
                        Divider().background(Color.gray)
                        
                        //                    AppCardView(imageName: "BST", appName: "Blink Screen Time", appDescription: "Using screens can reduce your blink rate to just 6 blinks per minute, leading to dry eyes and eye strain. Our app helps you maintain a healthy blink rate to prevent these issues and keep your eyes comfortable.", appURL: "https://apps.apple.com/id/app/blink-screen-time/id6587551095")
                        //                    Divider().background(Color.gray)
                        
                        //                    AppCardView(imageName: "SingLoop", appName: "Sing LOOP", appDescription: "Record your voice effortlessly, and play it back in a loop.", appURL: "https://apps.apple.com/id/app/sing-l00p/id6480459464")
                        //                    Divider().background(Color.gray)
                        //
                        //                    AppCardView(imageName: "loopspeak", appName: "LOOPSpeak", appDescription: "Type or paste your text, play in loop, and enjoy hands-free narration.", appURL: "https://apps.apple.com/id/app/loopspeak/id6473384030")
                        //                    Divider().background(Color.gray)
                        
                        AppCardView(imageName: "insomnia", appName: "Insomnia Sheep", appDescription: "The Ultimate Sleep App you need.", appURL: "https://apps.apple.com/id/app/insomnia-sheep/id6479727431")
                        Divider().background(Color.gray)
                        
                        //                    AppCardView(imageName: "dryeye", appName: "Dry Eye Read", appDescription: "The go-to solution for a comfortable reading experience, by adjusting font size and color to suit your reading experience.", appURL: "https://apps.apple.com/id/app/dry-eye-read/id6474282023")
                        //                    Divider().background(Color.gray)
                        
                        AppCardView(imageName: "iprogram", appName: "iProgramMe", appDescription: "Custom affirmations, schedule notifications, stay inspired daily.", appURL: "https://apps.apple.com/id/app/iprogramme/id6470770935")
                        Divider().background(Color.gray)
                        
                        //                    AppCardView(imageName: "worry", appName: "Worry Bin", appDescription: "A place for worry.", appURL: "https://apps.apple.com/id/app/worry-bin/id6498626727")
                        //                    Divider().background(Color.gray)
                        
                    }
                    Spacer()
                    
                    
                    
                    Button("Close") {
                        // Perform confirmation action
                        updateCaptureSessionPreset()
                        isPresented = false
                    }
                    .font(.title)
                    .frame(maxWidth: .infinity)
                    .padding()
                    .background(Color(#colorLiteral(red: 0.5738074183, green: 0.5655357838, blue: 0, alpha: 1)))
                    .foregroundColor(.white)
                    .cornerRadius(10)
                    .padding(.vertical, 10)
                }
                .padding()
                .cornerRadius(15.0)
                .padding()
            }
        }
        .onDisappear {
            // Save the selected quality when the sheet is closed
            UserDefaults.standard.set(selectedQuality.rawValue, forKey: "SelectedVideoQuality")
        }
        .onAppear {
            // Load the selected quality when the sheet appears
            if let storedQuality = UserDefaults.standard.value(forKey: "SelectedVideoQuality") as? Int,
               let quality = VideoQuality(rawValue: storedQuality) {
                selectedQuality = quality
            }
        }
    }
    
   

    func updateCaptureSessionPreset() {
        switch selectedQuality {
        case .low:
            captureSession?.sessionPreset = .low
        case .medium:
            captureSession?.sessionPreset = .medium
        case .high:
            captureSession?.sessionPreset = .high
        }
    }
}


// Enum for video quality options
enum VideoQuality: Int, CaseIterable {
    case low
    case medium
    case high
}







struct ContentView_Previews: PreviewProvider {
    static var previews: some View {
        ContentView()
    }
}






// Compass marking view for cardinal and ordinal directions
struct CompassMarkView: View {
let degree: Double
let currentHeading: Double

var directionText: String {
    switch degree {
    case 0: return "N"
    case 45: return "NE"
    case 90: return "E"
    case 135: return "SE"
    case 180: return "S"
    case 225: return "SW"
    case 270: return "W"
    case 315: return "NW"
    default: return ""
    }
}

var body: some View {
    VStack {
        Text(directionText)
            .font(.caption)
            .rotationEffect(Angle(degrees: -degree + currentHeading))
    }
    .offset(y: -125)
    .rotationEffect(Angle(degrees: degree))
}
}


*/




/*
// works tapi mau di pecah jadi file kecil, dan ada info dari Apple program crash saat mau export

import SwiftUI
import AVFoundation
import CoreLocation

class LocationManager: NSObject, ObservableObject {
    private let locationManager = CLLocationManager()
    private let geocoder = CLGeocoder()
    
    @Published var heading: Double = 0
    @Published var altitude: Double = 0
    @Published var accuracy: CLLocationAccuracy = 0
    @Published var coordinates: CLLocationCoordinate2D?
    
    // New published properties for location details
    @Published var placeName: String = "Unknown Location"
    @Published var country: String = ""
    @Published var administrativeArea: String = ""
    @Published var subAdministrativeArea: String = ""
    @Published var locality: String = ""
    @Published var subLocality: String = ""
    @Published var thoroughfare: String = ""
    
    override init() {
        super.init()
        setupLocationManager()
    }
    
    private func setupLocationManager() {
        locationManager.delegate = self
        locationManager.requestWhenInUseAuthorization()
        locationManager.desiredAccuracy = kCLLocationAccuracyBest
        locationManager.startUpdatingLocation()
        locationManager.startUpdatingHeading()
    }
    
    private func performReverseGeocoding(for location: CLLocation) {
        geocoder.reverseGeocodeLocation(location) { [weak self] placemarks, error in
            guard let placemark = placemarks?.first, error == nil else {
                self?.resetLocationDetails()
                return
            }
            
            DispatchQueue.main.async {
                // Update location details
                self?.country = placemark.country ?? ""
                self?.administrativeArea = placemark.administrativeArea ?? ""
                self?.subAdministrativeArea = placemark.subAdministrativeArea ?? ""
                self?.locality = placemark.locality ?? ""
                self?.subLocality = placemark.subLocality ?? ""
                self?.thoroughfare = placemark.thoroughfare ?? ""
                
                // Create a formatted place name
                var nameParts = [String]()
                if let subLocality = placemark.subLocality, !subLocality.isEmpty {
                    nameParts.append(subLocality)
                }
                if let locality = placemark.locality, !locality.isEmpty {
                    nameParts.append(locality)
                }
                if let subAdministrative = placemark.subAdministrativeArea, !subAdministrative.isEmpty {
                    nameParts.append(subAdministrative)
                }
                if let administrative = placemark.administrativeArea, !administrative.isEmpty {
                    nameParts.append(administrative)
                }
                if let country = placemark.country, !country.isEmpty {
                    nameParts.append(country)
                }
                
                self?.placeName = nameParts.joined(separator: ", ")
            }
        }
    }
    
    private func resetLocationDetails() {
        DispatchQueue.main.async {
            self.placeName = "Unknown Location"
            self.country = ""
            self.administrativeArea = ""
            self.subAdministrativeArea = ""
            self.locality = ""
            self.subLocality = ""
            self.thoroughfare = ""
        }
    }
}

extension LocationManager: CLLocationManagerDelegate {
    func locationManager(_ manager: CLLocationManager, didUpdateHeading newHeading: CLHeading) {
        DispatchQueue.main.async {
            self.heading = newHeading.magneticHeading
        }
    }
    
    func locationManager(_ manager: CLLocationManager, didUpdateLocations locations: [CLLocation]) {
        guard let location = locations.last else { return }
        DispatchQueue.main.async {
            self.altitude = location.altitude
            self.accuracy = location.horizontalAccuracy
            self.coordinates = location.coordinate
            
            // Perform reverse geocoding
            self.performReverseGeocoding(for: location)
        }
    }
}




// Delegate for handling video capture events
class VideoCaptureDelegate: NSObject, AVCaptureFileOutputRecordingDelegate {
    func fileOutput(_ output: AVCaptureFileOutput, didFinishRecordingTo outputFileURL: URL, from connections: [AVCaptureConnection], error: Error?) {
        if let error = error {
            print("Video recording error: \(error.localizedDescription)")
        }
        print("Video recorded successfully: \(outputFileURL.absoluteString)")
    }
}

struct ContentView: View {
    // State variables
    @State private var isRecording = false
    @State private var captureSession: AVCaptureSession?
    @State private var videoOutput: AVCaptureMovieFileOutput?
    @State private var videoURL: URL?
    private let videoCaptureDelegate = VideoCaptureDelegate()
  
    @State private var showCompass = false
//    @State private var showCompass: Bool = false
    @State private var showExplain: Bool = false
    @State private var selectedQuality = VideoQuality.low // Default quality selection
    
    var body: some View {
        ZStack {
            // Background Gradient
            LinearGradient(colors: [Color(#colorLiteral(red: 0.5738074183, green: 0.5655357838, blue: 0, alpha: 1)),.clear], startPoint: .top, endPoint: .bottom)
                .ignoresSafeArea()
            VStack {
                HStack{
                    
                    Button(action: {
                        showCompass = true
                    }) {
                        Image(systemName: "location.north.circle.fill")
                            .font(.system(size: 30))
                            .foregroundColor(.white)
                            .padding()
                    }
                 
                        Spacer()
                        Button(action: {
                            showExplain = true
                        }) {
                            Image(systemName: "questionmark.circle.fill")
                                .font(.system(size: 30))
                                .foregroundColor(.white)
                                .padding()
                        }
                    
                }
                Spacer()
                
                
                
                
                // Start/Stop Recording Button
                Button(action: {
                    if self.isRecording {
                        self.stopRecording()
                    } else {
                        self.startRecording()
                    }
                }) {
                    Text(self.isRecording ? "Stop " : "Start")
                }
                .font(.title2)
                .padding()
                .frame(width: 233)
                .background(isRecording ? Color(#colorLiteral(red: 1, green: 0.8323456645, blue: 0.4732058644, alpha: 1)) : Color.white )
                .cornerRadius(25)
                .foregroundColor(isRecording ? Color.black : Color.black)
                .padding(.bottom, 18)
                
                // Export Button
                Button(action: {
                    self.exportVideo()
                }) {
                    Text("Export")
                }
                .font(.title2)
                .padding()
                .frame(width: 233)
                .background( Color(#colorLiteral(red: 0.5738074183, green: 0.5655357838, blue: 0, alpha: 1)) )
                .cornerRadius(25)
                .foregroundColor(.white)
                Spacer()
            }
            .onAppear {
                self.setupCamera()
            }
            .sheet(isPresented: $showCompass) {
                showCompassView(onConfirm: {
                    showCompass = false
                })
            }
            
//            .sheet(isPresented: $showCompass, onDismiss: {
//                UserDefaults.standard.set(selectedQuality.rawValue, forKey: "SelectedVideoQuality")
//                updateCaptureSessionPreset()
//            }) {
//                showCompassView()
//            }
           
            .sheet(isPresented: $showExplain, onDismiss: {
                UserDefaults.standard.set(selectedQuality.rawValue, forKey: "SelectedVideoQuality")
                updateCaptureSessionPreset()
            }) {
                ShowExplainView(captureSession: $captureSession, selectedQuality: $selectedQuality, isPresented: $showExplain)
            }
        }
    }
    
    // Setup the camera session
    func setupCamera() {
        DispatchQueue.global().async {
            self.captureSession = AVCaptureSession()
            guard let captureSession = self.captureSession else { return }
            
            // Configure video input
            guard let videoDevice = AVCaptureDevice.default(for: .video) else {
                print("Failed to access the camera.")
                return
            }
            
            do {
                let videoInput = try AVCaptureDeviceInput(device: videoDevice)
                if captureSession.canAddInput(videoInput) {
                    captureSession.addInput(videoInput)
                } else {
                    print("Failed to add video input to capture session.")
                    return
                }
            } catch {
                print("Error creating video input: \(error.localizedDescription)")
                return
            }
            
            // Configure audio input
            guard let audioDevice = AVCaptureDevice.default(for: .audio) else {
                print("Failed to access the microphone.")
                return
            }
            
            do {
                let audioInput = try AVCaptureDeviceInput(device: audioDevice)
                if captureSession.canAddInput(audioInput) {
                    captureSession.addInput(audioInput)
                } else {
                    print("Failed to add audio input to capture session.")
                    return
                }
            } catch {
                print("Error creating audio input: \(error.localizedDescription)")
                return
            }
            
            // Configure video output
            self.videoOutput = AVCaptureMovieFileOutput()
            guard let videoOutput = self.videoOutput else {
                print("Failed to create video output.")
                return
            }
            
            if captureSession.canAddOutput(videoOutput) {
                captureSession.addOutput(videoOutput)
                
                // Set default video quality preset
                updateCaptureSessionPreset()
                
                videoOutput.setOutputSettings([AVVideoCodecKey: AVVideoCodecType.h264], for: videoOutput.connections.first!)
            } else {
                print("Failed to add video output to capture session.")
                return
            }
            
            captureSession.startRunning()
        }
    }
    
    // Start video recording
    func startRecording() {
        guard let videoOutput = self.videoOutput else {
            print("Video output is nil.")
            return
        }

        let paths = FileManager.default.urls(for: .documentDirectory, in: .userDomainMask)
        let fileURL = paths[0].appendingPathComponent("video\(Date().timeIntervalSince1970).mp4")
        
        do {
            try videoOutput.startRecording(to: fileURL, recordingDelegate: videoCaptureDelegate)
            self.isRecording = true
            self.videoURL = fileURL
        } catch {
            print("Error starting recording: \(error.localizedDescription)")
        }
    }

    // Stop video recording
    func stopRecording() {
        guard let videoOutput = self.videoOutput else {
            print("Video output is nil.")
            return
        }

        if videoOutput.isRecording {
            videoOutput.stopRecording()
            self.isRecording = false
        }
    }

    // Export video

    func exportVideo() {
        guard let videoURL = self.videoURL else {
            print("Video URL is nil.")
            return
        }

        let activityViewController = UIActivityViewController(activityItems: [videoURL], applicationActivities: nil)
        UIApplication.shared.windows.first?.rootViewController?.present(activityViewController, animated: true, completion: nil)
    }

    
    // Update capture session preset based on selected video quality
    func updateCaptureSessionPreset() {
        DispatchQueue.main.async {
            switch selectedQuality {
            case .low:
                captureSession?.sessionPreset = .low
            case .medium:
                captureSession?.sessionPreset = .medium
            case .high:
                captureSession?.sessionPreset = .high
            }
            
            if let videoOutput = self.videoOutput {
                let videoConnection = videoOutput.connections.first
                if let orientation = UIApplication.shared.windows.first?.windowScene?.interfaceOrientation {
                    if videoConnection?.isVideoOrientationSupported ?? false {
                        videoConnection?.videoOrientation = AVCaptureVideoOrientation(rawValue: orientation.rawValue) ?? .portrait
                    }
                }
            }
        }
    }
}






struct AppCardView: View {
    var imageName: String
    var appName: String
    var appDescription: String
    var appURL: String
    
    var body: some View {
        HStack {
            Image(imageName)
                .resizable()
                .scaledToFill()
                .frame(width: 60, height: 60)
                .cornerRadius(7)
            
            VStack(alignment: .leading, content: {
                Text(appName)
                    .font(.title3)
                Text(appDescription)
                    .font(.caption)
            })
            .frame(alignment: .leading)
            
            Spacer()
            Button(action: {
                if let url = URL(string: appURL) {
                    UIApplication.shared.open(url)
                }
            }) {
                Text("Try")
                    .font(.headline)
                    .padding()
                    .foregroundColor(.white)
                    .background(Color.blue)
                    .cornerRadius(10)
            }
        }
    }
}


// MARK: - Compass View

struct showCompassView: View {
    var onConfirm: () -> Void
    @StateObject private var locationManager = LocationManager()
    @State private var isCopied = false
    
    var body: some View {
        ZStack {
            // Background Gradient
            LinearGradient(colors: [Color(#colorLiteral(red: 0.5738074183, green: 0.5655357838, blue: 0, alpha: 1)),.clear], startPoint: .top, endPoint: .bottom)
                .ignoresSafeArea()
            VStack {
                Spacer()
                ZStack {
                    // Compass background circle
                    Circle()
                        .stroke(Color.gray.opacity(0.3), lineWidth: 2)
                        .frame(width: 250, height: 250)
                    
                    // Compass Rose
                    Image(systemName: "arrow.up")
                        .resizable()
                        .aspectRatio(contentMode: .fit)
                        .frame(width: 30, height: 30)
                        .foregroundColor(.red)
                        .rotationEffect(Angle(degrees: -locationManager.heading))
                    
                    // Compass markings
                    ForEach(0..<360, id: \.self) { degree in
                        if degree % 45 == 0 {
                            CompassMarkView(degree: Double(degree), currentHeading: locationManager.heading)
                        }
                    }
                }
                .rotationEffect(Angle(degrees: locationManager.heading))
                
                Spacer()
                
                Text("Current Heading: \(Int(locationManager.heading))°")
                    .padding()
                
                VStack(alignment: .leading, spacing: 10) {
                    // Display place name
                    HStack {
                        Image(systemName: "mappin.circle")
                        Text(locationManager.placeName)
                            .fontWeight(.bold)
                    }
                    
                    HStack {
                        Image(systemName: "arrow.up.and.down.circle")
                        Text("Altitude: \(String(format: "%.1f", locationManager.altitude)) m")
                    }
                    
                    // Coordinates Display
                    if let coords = locationManager.coordinates {
                        HStack {
                            Image(systemName: "map")
                            Text("Coordinates:")
                            Text(coordinatesString(coords))
                                .fontWeight(.bold)
                        }
                    }
                    
                    HStack {
                        Image(systemName: "location.circle")
                        Text("Accuracy: \(String(format: "%.1f", locationManager.accuracy)) m")
                            .foregroundColor(accuracyColor)
                    }
                }
                .padding()
                .background(Color.gray.opacity(0.1))
                .cornerRadius(10)
                
                Spacer()
          
                // Close button
                Button("Close") {
                    onConfirm()
                }
                .frame(maxWidth: .infinity)
                .padding()
                .background(Color(#colorLiteral(red: 0.5738074183, green: 0.5655357838, blue: 0, alpha: 1)))
                .foregroundColor(.white)
                .font(.title3.bold())
                .cornerRadius(10)
                .padding()
              
                // Large Copy Button
//                Button(action: {
//                    copyLocationInformation()
//                }) {
//                    HStack {
//                        Image(systemName: isCopied ? "checkmark" : "doc.on.doc")
//                        Text(isCopied ? "Copied!" : "Copy Location Details")
//                    }
//                    .frame(maxWidth: .infinity)
//                    .padding()
//                    .background(isCopied ? Color.blue : Color(#colorLiteral(red: 0.5738074183, green: 0.5655357838, blue: 0, alpha: 1)))
//                    .foregroundColor(.black)
//                    .cornerRadius(10)
//                    .font(.headline)
//                }
//                .padding()
            }
        }
    }
    
    // Format coordinates for easy sharing
    func coordinatesString(_ coordinate: CLLocationCoordinate2D) -> String {
        return String(format: "%.6f, %.6f", coordinate.latitude, coordinate.longitude)
    }
    
    // Copy location information
    func copyLocationInformation() {
        guard let coords = locationManager.coordinates else { return }
        
        let locationInfo = """
        Location: \(locationManager.placeName)
        Heading: \(Int(locationManager.heading))°
        Altitude: \(String(format: "%.1f", locationManager.altitude)) m
        Coordinates: \(coordinatesString(coords))
        Accuracy: \(String(format: "%.1f", locationManager.accuracy)) m
        
        Detailed Location:
        Country: \(locationManager.country)
        Administrative Area: \(locationManager.administrativeArea)
        Sub-Administrative Area: \(locationManager.subAdministrativeArea)
        Locality: \(locationManager.locality)
        Sub-Locality: \(locationManager.subLocality)
        Thoroughfare: \(locationManager.thoroughfare)
        """
        
        UIPasteboard.general.string = locationInfo
        isCopied = true
        
        // Reset copied state after 2 seconds
        DispatchQueue.main.asyncAfter(deadline: .now() + 2) {
            isCopied = false
        }
    }
    
    var accuracyColor: Color {
        switch locationManager.accuracy {
        case ..<0:
            return .red  // Invalid location
        case 0..<10:
            return .green  // Very accurate
        case 10..<50:
            return .yellow  // Moderate accuracy
        default:
            return .red  // Poor accuracy
        }
    }
}

// MARK: - Explanation View

struct ShowExplainView: View {
    @Binding var captureSession: AVCaptureSession?
    @Binding var selectedQuality: VideoQuality // Add this line
    @Binding var isPresented: Bool
    @StateObject private var locationManager = LocationManager()

    var body: some View {
        ScrollView {
            ZStack {
                LinearGradient(colors: [Color(#colorLiteral(red: 0.5738074183, green: 0.5655357838, blue: 0, alpha: 1)),.clear], startPoint: .top, endPoint: .bottom)
                    .ignoresSafeArea()
                VStack {
                    
                    // Video Quality Picker
                    HStack {
                        Text("Video Quality")
                            .font(.title.bold())
                            .multilineTextAlignment(.leading)
                        Spacer()
                    }
                    Picker("Video Quality", selection: $selectedQuality) {
                        Text("Low").tag(VideoQuality.low)
                        Text("Medium").tag(VideoQuality.medium)
                        Text("High").tag(VideoQuality.high)
                    }
                    .pickerStyle(SegmentedPickerStyle())
                    .padding()
                    .foregroundColor(.white)
                    
                    
                    Spacer()
            
                  
              
                    
                    
                    
                    // App Functionality Explanation
                    HStack{
                        Text("App Functionality")
                            .font(.title.bold())
                        
                        //make it bigger
                            .font(.title3)
                        
                        
                        
                        
                        
                        
                        Spacer()
                    }
                    Text("""
                    • Press start to begin recording video.
                    • Press stop to stop recording.
                    • Press export to export the file.
                    • The app overwrites previous data when the start button is pressed again.
                    • The app cannot run in the background; auto-lock should be set to 'Never' to avoid turning off due to inactivity.
                    • Video quality should not be changed during recording to avoid stopping the record session.
                    """)
                    .font(.title3)
                    .multilineTextAlignment(.leading)
                    .padding()
                    
                    HStack {
                        Text("BODYCam is developed by Three Dollar.")
                            .font(.title3.bold())
                        Spacer()
                        
                    }
                    Spacer()
                    
                    HStack{
                        Text("App for you")
                            .font(.title.bold())
                        
                        
                        Spacer()
                    }
                    
                    // App Cards
                    VStack {
                        
                        
                        
                        //                    Divider().background(Color.gray)
                        //                    AppCardView(imageName: "sos", appName: "SOS Light", appDescription: "SOS Light is designed to maximize the chances of getting help in emergency situations.", appURL: "https://apps.apple.com/app/s0s-light/id6504213303")
                        //                    Divider().background(Color.gray)
                        //
                        //
                        
                        //                    AppCardView(imageName: "temptation", appName: "TemptationTrack", appDescription: "One button to track milestones, monitor progress, stay motivated.", appURL: "https://apps.apple.com/id/app/temptationtrack/id6471236988")
                        //                    Divider().background(Color.gray)
                        //                    // Add more AppCardViews here if needed
                        //                    // App Data
                        //
                        
                        AppCardView(imageName: "timetell", appName: "TimeTell", appDescription: "Announce the time every 30 seconds, no more guessing and checking your watch, for time-sensitive tasks.", appURL: "https://apps.apple.com/id/app/loopspeak/id6473384030")
                        Divider().background(Color.gray)
                        
                        //                    AppCardView(imageName: "BST", appName: "Blink Screen Time", appDescription: "Using screens can reduce your blink rate to just 6 blinks per minute, leading to dry eyes and eye strain. Our app helps you maintain a healthy blink rate to prevent these issues and keep your eyes comfortable.", appURL: "https://apps.apple.com/id/app/blink-screen-time/id6587551095")
                        //                    Divider().background(Color.gray)
                        
                        //                    AppCardView(imageName: "SingLoop", appName: "Sing LOOP", appDescription: "Record your voice effortlessly, and play it back in a loop.", appURL: "https://apps.apple.com/id/app/sing-l00p/id6480459464")
                        //                    Divider().background(Color.gray)
                        //
                        //                    AppCardView(imageName: "loopspeak", appName: "LOOPSpeak", appDescription: "Type or paste your text, play in loop, and enjoy hands-free narration.", appURL: "https://apps.apple.com/id/app/loopspeak/id6473384030")
                        //                    Divider().background(Color.gray)
                        
                        AppCardView(imageName: "insomnia", appName: "Insomnia Sheep", appDescription: "The Ultimate Sleep App you need.", appURL: "https://apps.apple.com/id/app/insomnia-sheep/id6479727431")
                        Divider().background(Color.gray)
                        
                        //                    AppCardView(imageName: "dryeye", appName: "Dry Eye Read", appDescription: "The go-to solution for a comfortable reading experience, by adjusting font size and color to suit your reading experience.", appURL: "https://apps.apple.com/id/app/dry-eye-read/id6474282023")
                        //                    Divider().background(Color.gray)
                        
                        AppCardView(imageName: "iprogram", appName: "iProgramMe", appDescription: "Custom affirmations, schedule notifications, stay inspired daily.", appURL: "https://apps.apple.com/id/app/iprogramme/id6470770935")
                        Divider().background(Color.gray)
                        
                        //                    AppCardView(imageName: "worry", appName: "Worry Bin", appDescription: "A place for worry.", appURL: "https://apps.apple.com/id/app/worry-bin/id6498626727")
                        //                    Divider().background(Color.gray)
                        
                    }
                    Spacer()
                    
                    
                    
                    Button("Close") {
                        // Perform confirmation action
                        updateCaptureSessionPreset()
                        isPresented = false
                    }
                    .font(.title)
                    .frame(maxWidth: .infinity)
                    .padding()
                    .background(Color(#colorLiteral(red: 0.5738074183, green: 0.5655357838, blue: 0, alpha: 1)))
                    .foregroundColor(.white)
                    .cornerRadius(10)
                    .padding(.vertical, 10)
                }
                .padding()
                .cornerRadius(15.0)
                .padding()
            }
        }
        .onDisappear {
            // Save the selected quality when the sheet is closed
            UserDefaults.standard.set(selectedQuality.rawValue, forKey: "SelectedVideoQuality")
        }
        .onAppear {
            // Load the selected quality when the sheet appears
            if let storedQuality = UserDefaults.standard.value(forKey: "SelectedVideoQuality") as? Int,
               let quality = VideoQuality(rawValue: storedQuality) {
                selectedQuality = quality
            }
        }
    }
    
   

    func updateCaptureSessionPreset() {
        switch selectedQuality {
        case .low:
            captureSession?.sessionPreset = .low
        case .medium:
            captureSession?.sessionPreset = .medium
        case .high:
            captureSession?.sessionPreset = .high
        }
    }
}


// Enum for video quality options
enum VideoQuality: Int, CaseIterable {
    case low
    case medium
    case high
}







struct ContentView_Previews: PreviewProvider {
    static var previews: some View {
        ContentView()
    }
}






// Compass marking view for cardinal and ordinal directions
struct CompassMarkView: View {
let degree: Double
let currentHeading: Double

var directionText: String {
    switch degree {
    case 0: return "N"
    case 45: return "NE"
    case 90: return "E"
    case 135: return "SE"
    case 180: return "S"
    case 225: return "SW"
    case 270: return "W"
    case 315: return "NW"
    default: return ""
    }
}

var body: some View {
    VStack {
        Text(directionText)
            .font(.caption)
            .rotationEffect(Angle(degrees: -degree + currentHeading))
    }
    .offset(y: -125)
    .rotationEffect(Angle(degrees: degree))
}
}

*/

/*
//udah bagus tapi mau ada tambahan

import SwiftUI
import AVFoundation
import CoreLocation

class LocationManager: NSObject, ObservableObject {
    private let locationManager = CLLocationManager()
    private let geocoder = CLGeocoder()
    
    @Published var heading: Double = 0
    @Published var altitude: Double = 0
    @Published var accuracy: CLLocationAccuracy = 0
    @Published var coordinates: CLLocationCoordinate2D?
    
    // New published properties for location details
    @Published var placeName: String = "Unknown Location"
    @Published var country: String = ""
    @Published var administrativeArea: String = ""
    @Published var subAdministrativeArea: String = ""
    @Published var locality: String = ""
    @Published var subLocality: String = ""
    @Published var thoroughfare: String = ""
    
    override init() {
        super.init()
        setupLocationManager()
    }
    
    private func setupLocationManager() {
        locationManager.delegate = self
        locationManager.requestWhenInUseAuthorization()
        locationManager.desiredAccuracy = kCLLocationAccuracyBest
        locationManager.startUpdatingLocation()
        locationManager.startUpdatingHeading()
    }
    
    private func performReverseGeocoding(for location: CLLocation) {
        geocoder.reverseGeocodeLocation(location) { [weak self] placemarks, error in
            guard let placemark = placemarks?.first, error == nil else {
                self?.resetLocationDetails()
                return
            }
            
            DispatchQueue.main.async {
                // Update location details
                self?.country = placemark.country ?? ""
                self?.administrativeArea = placemark.administrativeArea ?? ""
                self?.subAdministrativeArea = placemark.subAdministrativeArea ?? ""
                self?.locality = placemark.locality ?? ""
                self?.subLocality = placemark.subLocality ?? ""
                self?.thoroughfare = placemark.thoroughfare ?? ""
                
                // Create a formatted place name
                var nameParts = [String]()
                if let subLocality = placemark.subLocality, !subLocality.isEmpty {
                    nameParts.append(subLocality)
                }
                if let locality = placemark.locality, !locality.isEmpty {
                    nameParts.append(locality)
                }
                if let subAdministrative = placemark.subAdministrativeArea, !subAdministrative.isEmpty {
                    nameParts.append(subAdministrative)
                }
                if let administrative = placemark.administrativeArea, !administrative.isEmpty {
                    nameParts.append(administrative)
                }
                if let country = placemark.country, !country.isEmpty {
                    nameParts.append(country)
                }
                
                self?.placeName = nameParts.joined(separator: ", ")
            }
        }
    }
    
    private func resetLocationDetails() {
        DispatchQueue.main.async {
            self.placeName = "Unknown Location"
            self.country = ""
            self.administrativeArea = ""
            self.subAdministrativeArea = ""
            self.locality = ""
            self.subLocality = ""
            self.thoroughfare = ""
        }
    }
}

extension LocationManager: CLLocationManagerDelegate {
    func locationManager(_ manager: CLLocationManager, didUpdateHeading newHeading: CLHeading) {
        DispatchQueue.main.async {
            self.heading = newHeading.magneticHeading
        }
    }
    
    func locationManager(_ manager: CLLocationManager, didUpdateLocations locations: [CLLocation]) {
        guard let location = locations.last else { return }
        DispatchQueue.main.async {
            self.altitude = location.altitude
            self.accuracy = location.horizontalAccuracy
            self.coordinates = location.coordinate
            
            // Perform reverse geocoding
            self.performReverseGeocoding(for: location)
        }
    }
}




// Delegate for handling video capture events
class VideoCaptureDelegate: NSObject, AVCaptureFileOutputRecordingDelegate {
    func fileOutput(_ output: AVCaptureFileOutput, didFinishRecordingTo outputFileURL: URL, from connections: [AVCaptureConnection], error: Error?) {
        if let error = error {
            print("Video recording error: \(error.localizedDescription)")
        }
        print("Video recorded successfully: \(outputFileURL.absoluteString)")
    }
}

struct ContentView: View {
    // State variables
    @State private var isRecording = false
    @State private var captureSession: AVCaptureSession?
    @State private var videoOutput: AVCaptureMovieFileOutput?
    @State private var videoURL: URL?
    private let videoCaptureDelegate = VideoCaptureDelegate()
  
    @State private var showCompass: Bool = false
    @State private var showExplain: Bool = false
    @State private var selectedQuality = VideoQuality.low // Default quality selection
    
    var body: some View {
        ZStack {
            // Background Gradient
            LinearGradient(colors: [Color(#colorLiteral(red: 0.5738074183, green: 0.5655357838, blue: 0, alpha: 1)),.clear], startPoint: .top, endPoint: .bottom)
                .ignoresSafeArea()
            VStack {
                HStack{
                    
                    Button(action: {
                        showCompass = true
                    }) {
                        Image(systemName: "location.north.circle.fill")
                            .font(.system(size: 30))
                            .foregroundColor(.white)
                            .padding()
                    }
                 
                        Spacer()
                        Button(action: {
                            showExplain = true
                        }) {
                            Image(systemName: "questionmark.circle.fill")
                                .font(.system(size: 30))
                                .foregroundColor(.white)
                                .padding()
                        }
                    
                }
                Spacer()
                
                
                
                
                // Start/Stop Recording Button
                Button(action: {
                    if self.isRecording {
                        self.stopRecording()
                    } else {
                        self.startRecording()
                    }
                }) {
                    Text(self.isRecording ? "Stop " : "Start")
                }
                .font(.title2)
                .padding()
                .frame(width: 233)
                .background(isRecording ? Color(#colorLiteral(red: 1, green: 0.8323456645, blue: 0.4732058644, alpha: 1)) : Color.white )
                .cornerRadius(25)
                .foregroundColor(isRecording ? Color.black : Color.black)
                .padding(.bottom, 18)
                
                // Export Button
                Button(action: {
                    self.exportVideo()
                }) {
                    Text("Export")
                }
                .font(.title2)
                .padding()
                .frame(width: 233)
                .background( Color(#colorLiteral(red: 0.5738074183, green: 0.5655357838, blue: 0, alpha: 1)) )
                .cornerRadius(25)
                .foregroundColor(.white)
                Spacer()
            }
            .onAppear {
                self.setupCamera()
            }
            
            .sheet(isPresented: $showCompass, onDismiss: {
                UserDefaults.standard.set(selectedQuality.rawValue, forKey: "SelectedVideoQuality")
                updateCaptureSessionPreset()
            }) {
                showCompassView()
            }
           
            .sheet(isPresented: $showExplain, onDismiss: {
                UserDefaults.standard.set(selectedQuality.rawValue, forKey: "SelectedVideoQuality")
                updateCaptureSessionPreset()
            }) {
                ShowExplainView(captureSession: $captureSession, selectedQuality: $selectedQuality, isPresented: $showExplain)
            }
        }
    }
    
    // Setup the camera session
    func setupCamera() {
        DispatchQueue.global().async {
            self.captureSession = AVCaptureSession()
            guard let captureSession = self.captureSession else { return }
            
            // Configure video input
            guard let videoDevice = AVCaptureDevice.default(for: .video) else {
                print("Failed to access the camera.")
                return
            }
            
            do {
                let videoInput = try AVCaptureDeviceInput(device: videoDevice)
                if captureSession.canAddInput(videoInput) {
                    captureSession.addInput(videoInput)
                } else {
                    print("Failed to add video input to capture session.")
                    return
                }
            } catch {
                print("Error creating video input: \(error.localizedDescription)")
                return
            }
            
            // Configure audio input
            guard let audioDevice = AVCaptureDevice.default(for: .audio) else {
                print("Failed to access the microphone.")
                return
            }
            
            do {
                let audioInput = try AVCaptureDeviceInput(device: audioDevice)
                if captureSession.canAddInput(audioInput) {
                    captureSession.addInput(audioInput)
                } else {
                    print("Failed to add audio input to capture session.")
                    return
                }
            } catch {
                print("Error creating audio input: \(error.localizedDescription)")
                return
            }
            
            // Configure video output
            self.videoOutput = AVCaptureMovieFileOutput()
            guard let videoOutput = self.videoOutput else {
                print("Failed to create video output.")
                return
            }
            
            if captureSession.canAddOutput(videoOutput) {
                captureSession.addOutput(videoOutput)
                
                // Set default video quality preset
                updateCaptureSessionPreset()
                
                videoOutput.setOutputSettings([AVVideoCodecKey: AVVideoCodecType.h264], for: videoOutput.connections.first!)
            } else {
                print("Failed to add video output to capture session.")
                return
            }
            
            captureSession.startRunning()
        }
    }
    
    // Start video recording
    func startRecording() {
        guard let videoOutput = self.videoOutput else {
            print("Video output is nil.")
            return
        }

        let paths = FileManager.default.urls(for: .documentDirectory, in: .userDomainMask)
        let fileURL = paths[0].appendingPathComponent("video\(Date().timeIntervalSince1970).mp4")
        
        do {
            try videoOutput.startRecording(to: fileURL, recordingDelegate: videoCaptureDelegate)
            self.isRecording = true
            self.videoURL = fileURL
        } catch {
            print("Error starting recording: \(error.localizedDescription)")
        }
    }

    // Stop video recording
    func stopRecording() {
        guard let videoOutput = self.videoOutput else {
            print("Video output is nil.")
            return
        }

        if videoOutput.isRecording {
            videoOutput.stopRecording()
            self.isRecording = false
        }
    }

    // Export video

    func exportVideo() {
        guard let videoURL = self.videoURL else {
            print("Video URL is nil.")
            return
        }

        let activityViewController = UIActivityViewController(activityItems: [videoURL], applicationActivities: nil)
        UIApplication.shared.windows.first?.rootViewController?.present(activityViewController, animated: true, completion: nil)
    }

    
    // Update capture session preset based on selected video quality
    func updateCaptureSessionPreset() {
        DispatchQueue.main.async {
            switch selectedQuality {
            case .low:
                captureSession?.sessionPreset = .low
            case .medium:
                captureSession?.sessionPreset = .medium
            case .high:
                captureSession?.sessionPreset = .high
            }
            
            if let videoOutput = self.videoOutput {
                let videoConnection = videoOutput.connections.first
                if let orientation = UIApplication.shared.windows.first?.windowScene?.interfaceOrientation {
                    if videoConnection?.isVideoOrientationSupported ?? false {
                        videoConnection?.videoOrientation = AVCaptureVideoOrientation(rawValue: orientation.rawValue) ?? .portrait
                    }
                }
            }
        }
    }
}






struct AppCardView: View {
    var imageName: String
    var appName: String
    var appDescription: String
    var appURL: String
    
    var body: some View {
        HStack {
            Image(imageName)
                .resizable()
                .scaledToFill()
                .frame(width: 60, height: 60)
                .cornerRadius(7)
            
            VStack(alignment: .leading, content: {
                Text(appName)
                    .font(.title3)
                Text(appDescription)
                    .font(.caption)
            })
            .frame(alignment: .leading)
            
            Spacer()
            Button(action: {
                if let url = URL(string: appURL) {
                    UIApplication.shared.open(url)
                }
            }) {
                Text("Try")
                    .font(.headline)
                    .padding()
                    .foregroundColor(.white)
                    .background(Color.blue)
                    .cornerRadius(10)
            }
        }
    }
}


// MARK: - Compass View

struct showCompassView: View {
    @StateObject private var locationManager = LocationManager()
    @State private var isCopied = false
    
    var body: some View {
        ZStack {
            // Background Gradient
            LinearGradient(colors: [Color(#colorLiteral(red: 0.5738074183, green: 0.5655357838, blue: 0, alpha: 1)),.clear], startPoint: .top, endPoint: .bottom)
                .ignoresSafeArea()
            VStack {
                Spacer()
                ZStack {
                    // Compass background circle
                    Circle()
                        .stroke(Color.gray.opacity(0.3), lineWidth: 2)
                        .frame(width: 250, height: 250)
                    
                    // Compass Rose
                    Image(systemName: "arrow.up")
                        .resizable()
                        .aspectRatio(contentMode: .fit)
                        .frame(width: 30, height: 30)
                        .foregroundColor(.red)
                        .rotationEffect(Angle(degrees: -locationManager.heading))
                    
                    // Compass markings
                    ForEach(0..<360, id: \.self) { degree in
                        if degree % 45 == 0 {
                            CompassMarkView(degree: Double(degree), currentHeading: locationManager.heading)
                        }
                    }
                }
                .rotationEffect(Angle(degrees: locationManager.heading))
                
                Spacer()
                
                Text("Current Heading: \(Int(locationManager.heading))°")
                    .padding()
                
                VStack(alignment: .leading, spacing: 10) {
                    // Display place name
                    HStack {
                        Image(systemName: "mappin.circle")
                        Text(locationManager.placeName)
                            .fontWeight(.bold)
                    }
                    
                    HStack {
                        Image(systemName: "arrow.up.and.down.circle")
                        Text("Altitude: \(String(format: "%.1f", locationManager.altitude)) m")
                    }
                    
                    // Coordinates Display
                    if let coords = locationManager.coordinates {
                        HStack {
                            Image(systemName: "map")
                            Text("Coordinates:")
                            Text(coordinatesString(coords))
                                .fontWeight(.bold)
                        }
                    }
                    
                    HStack {
                        Image(systemName: "location.circle")
                        Text("Accuracy: \(String(format: "%.1f", locationManager.accuracy)) m")
                            .foregroundColor(accuracyColor)
                    }
                }
                .padding()
                .background(Color.gray.opacity(0.1))
                .cornerRadius(10)
                
                Spacer()
                // Large Copy Button
                Button(action: {
                    copyLocationInformation()
                }) {
                    HStack {
                        Image(systemName: isCopied ? "checkmark" : "doc.on.doc")
                        Text(isCopied ? "Copied!" : "Copy Location Details")
                    }
                    .frame(maxWidth: .infinity)
                    .padding()
                    .background(isCopied ? Color.blue : Color(#colorLiteral(red: 0.5738074183, green: 0.5655357838, blue: 0, alpha: 1)))
                    .foregroundColor(.black)
                    .cornerRadius(10)
                    .font(.headline)
                }
                .padding()
            }
        }
    }
    
    // Format coordinates for easy sharing
    func coordinatesString(_ coordinate: CLLocationCoordinate2D) -> String {
        return String(format: "%.6f, %.6f", coordinate.latitude, coordinate.longitude)
    }
    
    // Copy location information
    func copyLocationInformation() {
        guard let coords = locationManager.coordinates else { return }
        
        let locationInfo = """
        Location: \(locationManager.placeName)
        Heading: \(Int(locationManager.heading))°
        Altitude: \(String(format: "%.1f", locationManager.altitude)) m
        Coordinates: \(coordinatesString(coords))
        Accuracy: \(String(format: "%.1f", locationManager.accuracy)) m
        
        Detailed Location:
        Country: \(locationManager.country)
        Administrative Area: \(locationManager.administrativeArea)
        Sub-Administrative Area: \(locationManager.subAdministrativeArea)
        Locality: \(locationManager.locality)
        Sub-Locality: \(locationManager.subLocality)
        Thoroughfare: \(locationManager.thoroughfare)
        """
        
        UIPasteboard.general.string = locationInfo
        isCopied = true
        
        // Reset copied state after 2 seconds
        DispatchQueue.main.asyncAfter(deadline: .now() + 2) {
            isCopied = false
        }
    }
    
    var accuracyColor: Color {
        switch locationManager.accuracy {
        case ..<0:
            return .red  // Invalid location
        case 0..<10:
            return .green  // Very accurate
        case 10..<50:
            return .yellow  // Moderate accuracy
        default:
            return .red  // Poor accuracy
        }
    }
}

// MARK: - Explanation View

struct ShowExplainView: View {
    @Binding var captureSession: AVCaptureSession?
    @Binding var selectedQuality: VideoQuality // Add this line
    @Binding var isPresented: Bool
    @StateObject private var locationManager = LocationManager()

    var body: some View {
        ScrollView {
            ZStack {
                LinearGradient(colors: [Color(#colorLiteral(red: 0.5738074183, green: 0.5655357838, blue: 0, alpha: 1)),.clear], startPoint: .top, endPoint: .bottom)
                    .ignoresSafeArea()
                VStack {
                    
                    // Video Quality Picker
                    HStack {
                        Text("Video Quality")
                            .font(.title.bold())
                            .multilineTextAlignment(.leading)
                        Spacer()
                    }
                    Picker("Video Quality", selection: $selectedQuality) {
                        Text("Low").tag(VideoQuality.low)
                        Text("Medium").tag(VideoQuality.medium)
                        Text("High").tag(VideoQuality.high)
                    }
                    .pickerStyle(SegmentedPickerStyle())
                    .padding()
                    .foregroundColor(.white)
                    
                    
                    Spacer()
            
                  
              
                    
                    
                    
                    // App Functionality Explanation
                    HStack{
                        Text("App Functionality")
                            .font(.title.bold())
                        
                        //make it bigger
                            .font(.title3)
                        
                        
                        
                        
                        
                        
                        Spacer()
                    }
                    Text("""
                    • Press start to begin recording video.
                    • Press stop to stop recording.
                    • Press export to export the file.
                    • The app overwrites previous data when the start button is pressed again.
                    • The app cannot run in the background; auto-lock should be set to 'Never' to avoid turning off due to inactivity.
                    • Video quality should not be changed during recording to avoid stopping the record session.
                    """)
                    .font(.title3)
                    .multilineTextAlignment(.leading)
                    .padding()
                    
                    HStack {
                        Text("BODYCam is developed by Three Dollar.")
                            .font(.title3.bold())
                        Spacer()
                        
                    }
                    Spacer()
                    
                    HStack{
                        Text("App for you")
                            .font(.title.bold())
                        
                        
                        Spacer()
                    }
                    
                    // App Cards
                    VStack {
                        
                        
                        
                        //                    Divider().background(Color.gray)
                        //                    AppCardView(imageName: "sos", appName: "SOS Light", appDescription: "SOS Light is designed to maximize the chances of getting help in emergency situations.", appURL: "https://apps.apple.com/app/s0s-light/id6504213303")
                        //                    Divider().background(Color.gray)
                        //
                        //
                        
                        //                    AppCardView(imageName: "temptation", appName: "TemptationTrack", appDescription: "One button to track milestones, monitor progress, stay motivated.", appURL: "https://apps.apple.com/id/app/temptationtrack/id6471236988")
                        //                    Divider().background(Color.gray)
                        //                    // Add more AppCardViews here if needed
                        //                    // App Data
                        //
                        
                        AppCardView(imageName: "timetell", appName: "TimeTell", appDescription: "Announce the time every 30 seconds, no more guessing and checking your watch, for time-sensitive tasks.", appURL: "https://apps.apple.com/id/app/loopspeak/id6473384030")
                        Divider().background(Color.gray)
                        
                        //                    AppCardView(imageName: "BST", appName: "Blink Screen Time", appDescription: "Using screens can reduce your blink rate to just 6 blinks per minute, leading to dry eyes and eye strain. Our app helps you maintain a healthy blink rate to prevent these issues and keep your eyes comfortable.", appURL: "https://apps.apple.com/id/app/blink-screen-time/id6587551095")
                        //                    Divider().background(Color.gray)
                        
                        //                    AppCardView(imageName: "SingLoop", appName: "Sing LOOP", appDescription: "Record your voice effortlessly, and play it back in a loop.", appURL: "https://apps.apple.com/id/app/sing-l00p/id6480459464")
                        //                    Divider().background(Color.gray)
                        //
                        //                    AppCardView(imageName: "loopspeak", appName: "LOOPSpeak", appDescription: "Type or paste your text, play in loop, and enjoy hands-free narration.", appURL: "https://apps.apple.com/id/app/loopspeak/id6473384030")
                        //                    Divider().background(Color.gray)
                        
                        AppCardView(imageName: "insomnia", appName: "Insomnia Sheep", appDescription: "The Ultimate Sleep App you need.", appURL: "https://apps.apple.com/id/app/insomnia-sheep/id6479727431")
                        Divider().background(Color.gray)
                        
                        //                    AppCardView(imageName: "dryeye", appName: "Dry Eye Read", appDescription: "The go-to solution for a comfortable reading experience, by adjusting font size and color to suit your reading experience.", appURL: "https://apps.apple.com/id/app/dry-eye-read/id6474282023")
                        //                    Divider().background(Color.gray)
                        
                        AppCardView(imageName: "iprogram", appName: "iProgramMe", appDescription: "Custom affirmations, schedule notifications, stay inspired daily.", appURL: "https://apps.apple.com/id/app/iprogramme/id6470770935")
                        Divider().background(Color.gray)
                        
                        //                    AppCardView(imageName: "worry", appName: "Worry Bin", appDescription: "A place for worry.", appURL: "https://apps.apple.com/id/app/worry-bin/id6498626727")
                        //                    Divider().background(Color.gray)
                        
                    }
                    Spacer()
                    
                    
                    
                    Button("Close") {
                        // Perform confirmation action
                        updateCaptureSessionPreset()
                        isPresented = false
                    }
                    .font(.title)
                    .frame(maxWidth: .infinity)
                    .padding()
                    .background(Color(#colorLiteral(red: 0.5738074183, green: 0.5655357838, blue: 0, alpha: 1)))
                    .foregroundColor(.white)
                    .cornerRadius(10)
                    .padding(.vertical, 10)
                }
                .padding()
                .cornerRadius(15.0)
                .padding()
            }
        }
        .onDisappear {
            // Save the selected quality when the sheet is closed
            UserDefaults.standard.set(selectedQuality.rawValue, forKey: "SelectedVideoQuality")
        }
        .onAppear {
            // Load the selected quality when the sheet appears
            if let storedQuality = UserDefaults.standard.value(forKey: "SelectedVideoQuality") as? Int,
               let quality = VideoQuality(rawValue: storedQuality) {
                selectedQuality = quality
            }
        }
    }
    
   

    func updateCaptureSessionPreset() {
        switch selectedQuality {
        case .low:
            captureSession?.sessionPreset = .low
        case .medium:
            captureSession?.sessionPreset = .medium
        case .high:
            captureSession?.sessionPreset = .high
        }
    }
}


// Enum for video quality options
enum VideoQuality: Int, CaseIterable {
    case low
    case medium
    case high
}







struct ContentView_Previews: PreviewProvider {
    static var previews: some View {
        ContentView()
    }
}






// Compass marking view for cardinal and ordinal directions
struct CompassMarkView: View {
let degree: Double
let currentHeading: Double

var directionText: String {
    switch degree {
    case 0: return "N"
    case 45: return "NE"
    case 90: return "E"
    case 135: return "SE"
    case 180: return "S"
    case 225: return "SW"
    case 270: return "W"
    case 315: return "NW"
    default: return ""
    }
}

var body: some View {
    VStack {
        Text(directionText)
            .font(.caption)
            .rotationEffect(Angle(degrees: -degree + currentHeading))
    }
    .offset(y: -125)
    .rotationEffect(Angle(degrees: degree))
}
}



*/

/*

//sudah launch cuma mau ada revisi/ update

import SwiftUI
import AVFoundation

// Delegate for handling video capture events
class VideoCaptureDelegate: NSObject, AVCaptureFileOutputRecordingDelegate {
    func fileOutput(_ output: AVCaptureFileOutput, didFinishRecordingTo outputFileURL: URL, from connections: [AVCaptureConnection], error: Error?) {
        if let error = error {
            print("Video recording error: \(error.localizedDescription)")
        }
        print("Video recorded successfully: \(outputFileURL.absoluteString)")
    }
}

struct ContentView: View {
    // State variables
    @State private var isRecording = false
    @State private var captureSession: AVCaptureSession?
    @State private var videoOutput: AVCaptureMovieFileOutput?
    @State private var videoURL: URL?
    private let videoCaptureDelegate = VideoCaptureDelegate()
  
    @State private var showExplain: Bool = false
    @State private var selectedQuality = VideoQuality.low // Default quality selection
    
    var body: some View {
        ZStack {
            // Background Gradient
            LinearGradient(colors: [Color(#colorLiteral(red: 0.5738074183, green: 0.5655357838, blue: 0, alpha: 1)),.clear], startPoint: .top, endPoint: .bottom)
                .ignoresSafeArea()
            VStack {
                HStack{
                 
                        Spacer()
                        Button(action: {
                            showExplain = true
                        }) {
                            Image(systemName: "questionmark.circle.fill")
                                .font(.system(size: 30))
                                .foregroundColor(.white)
                                .padding()
                        }
                    
                }
                Spacer()
                
                
                
                
                // Start/Stop Recording Button
                Button(action: {
                    if self.isRecording {
                        self.stopRecording()
                    } else {
                        self.startRecording()
                    }
                }) {
                    Text(self.isRecording ? "Stop " : "Start")
                }
                .font(.title2)
                .padding()
                .frame(width: 233)
                .background(isRecording ? Color(#colorLiteral(red: 1, green: 0.8323456645, blue: 0.4732058644, alpha: 1)) : Color.white )
                .cornerRadius(25)
                .foregroundColor(isRecording ? Color.black : Color.black)
                .padding(.bottom, 18)
                
                // Export Button
                Button(action: {
                    self.exportVideo()
                }) {
                    Text("Export")
                }
                .font(.title2)
                .padding()
                .frame(width: 233)
                .background( Color(#colorLiteral(red: 0.5738074183, green: 0.5655357838, blue: 0, alpha: 1)) )
                .cornerRadius(25)
                .foregroundColor(.white)
                Spacer()
            }
            .onAppear {
                self.setupCamera()
            }
           
            .sheet(isPresented: $showExplain, onDismiss: {
                UserDefaults.standard.set(selectedQuality.rawValue, forKey: "SelectedVideoQuality")
                updateCaptureSessionPreset()
            }) {
                ShowExplainView(captureSession: $captureSession, selectedQuality: $selectedQuality, isPresented: $showExplain)
            }
        }
    }
    
    // Setup the camera session
    func setupCamera() {
        DispatchQueue.global().async {
            self.captureSession = AVCaptureSession()
            guard let captureSession = self.captureSession else { return }
            
            // Configure video input
            guard let videoDevice = AVCaptureDevice.default(for: .video) else {
                print("Failed to access the camera.")
                return
            }
            
            do {
                let videoInput = try AVCaptureDeviceInput(device: videoDevice)
                if captureSession.canAddInput(videoInput) {
                    captureSession.addInput(videoInput)
                } else {
                    print("Failed to add video input to capture session.")
                    return
                }
            } catch {
                print("Error creating video input: \(error.localizedDescription)")
                return
            }
            
            // Configure audio input
            guard let audioDevice = AVCaptureDevice.default(for: .audio) else {
                print("Failed to access the microphone.")
                return
            }
            
            do {
                let audioInput = try AVCaptureDeviceInput(device: audioDevice)
                if captureSession.canAddInput(audioInput) {
                    captureSession.addInput(audioInput)
                } else {
                    print("Failed to add audio input to capture session.")
                    return
                }
            } catch {
                print("Error creating audio input: \(error.localizedDescription)")
                return
            }
            
            // Configure video output
            self.videoOutput = AVCaptureMovieFileOutput()
            guard let videoOutput = self.videoOutput else {
                print("Failed to create video output.")
                return
            }
            
            if captureSession.canAddOutput(videoOutput) {
                captureSession.addOutput(videoOutput)
                
                // Set default video quality preset
                updateCaptureSessionPreset()
                
                videoOutput.setOutputSettings([AVVideoCodecKey: AVVideoCodecType.h264], for: videoOutput.connections.first!)
            } else {
                print("Failed to add video output to capture session.")
                return
            }
            
            captureSession.startRunning()
        }
    }
    
    // Start video recording
    func startRecording() {
        guard let videoOutput = self.videoOutput else {
            print("Video output is nil.")
            return
        }

        let paths = FileManager.default.urls(for: .documentDirectory, in: .userDomainMask)
        let fileURL = paths[0].appendingPathComponent("video\(Date().timeIntervalSince1970).mp4")
        
        do {
            try videoOutput.startRecording(to: fileURL, recordingDelegate: videoCaptureDelegate)
            self.isRecording = true
            self.videoURL = fileURL
        } catch {
            print("Error starting recording: \(error.localizedDescription)")
        }
    }

    // Stop video recording
    func stopRecording() {
        guard let videoOutput = self.videoOutput else {
            print("Video output is nil.")
            return
        }

        if videoOutput.isRecording {
            videoOutput.stopRecording()
            self.isRecording = false
        }
    }

    // Export video

    func exportVideo() {
        guard let videoURL = self.videoURL else {
            print("Video URL is nil.")
            return
        }

        let activityViewController = UIActivityViewController(activityItems: [videoURL], applicationActivities: nil)
        UIApplication.shared.windows.first?.rootViewController?.present(activityViewController, animated: true, completion: nil)
    }

    
    // Update capture session preset based on selected video quality
    func updateCaptureSessionPreset() {
        DispatchQueue.main.async {
            switch selectedQuality {
            case .low:
                captureSession?.sessionPreset = .low
            case .medium:
                captureSession?.sessionPreset = .medium
            case .high:
                captureSession?.sessionPreset = .high
            }
            
            if let videoOutput = self.videoOutput {
                let videoConnection = videoOutput.connections.first
                if let orientation = UIApplication.shared.windows.first?.windowScene?.interfaceOrientation {
                    if videoConnection?.isVideoOrientationSupported ?? false {
                        videoConnection?.videoOrientation = AVCaptureVideoOrientation(rawValue: orientation.rawValue) ?? .portrait
                    }
                }
            }
        }
    }
}






struct AppCardView: View {
    var imageName: String
    var appName: String
    var appDescription: String
    var appURL: String
    
    var body: some View {
        HStack {
            Image(imageName)
                .resizable()
                .scaledToFill()
                .frame(width: 60, height: 60)
                .cornerRadius(7)
            
            VStack(alignment: .leading, content: {
                Text(appName)
                    .font(.title3)
                Text(appDescription)
                    .font(.caption)
            })
            .frame(alignment: .leading)
            
            Spacer()
            Button(action: {
                if let url = URL(string: appURL) {
                    UIApplication.shared.open(url)
                }
            }) {
                Text("Try")
                    .font(.headline)
                    .padding()
                    .foregroundColor(.white)
                    .background(Color.blue)
                    .cornerRadius(10)
            }
        }
    }
}


// MARK: - Explanation View

struct ShowExplainView: View {
    @Binding var captureSession: AVCaptureSession?
    @Binding var selectedQuality: VideoQuality // Add this line
    @Binding var isPresented: Bool

    var body: some View {
        ScrollView {
            VStack {
               
                // Video Quality Picker
                HStack {
                    Text("Video Quality")
                        .font(.title.bold())
                        .multilineTextAlignment(.leading)
                    Spacer()
                }
                Picker("Video Quality", selection: $selectedQuality) {
                    Text("Low").tag(VideoQuality.low)
                    Text("Medium").tag(VideoQuality.medium)
                    Text("High").tag(VideoQuality.high)
                }
                .pickerStyle(SegmentedPickerStyle())
                .padding()
                .foregroundColor(.white)
                
                
                
                // App Functionality Explanation
                HStack{
                    Text("App Functionality")
                        .font(.title.bold())
                  
                    //make it bigger
                        .font(.title3)
               
                    
                    
              
                    
                    
                    Spacer()
                }
                Text("""
                • Press start to begin recording video.
                • Press stop to stop recording.
                • Press export to export the file.
                • The app overwrites previous data when the start button is pressed again.
                • The app cannot run in the background; auto-lock should be set to 'Never' to avoid turning off due to inactivity.
                • Video quality should not be changed during recording to avoid stopping the record session.
                """)
                .font(.title3)
                .multilineTextAlignment(.leading)
                .padding()
                
                HStack {
                    Text("BODYCam is developed by Three Dollar.")
                        .font(.title3.bold())
                    Spacer()
                    
                }
                Spacer()
                
                HStack{
                    Text("App for you")
                        .font(.title.bold())
                    
                    
                    Spacer()
                }
             
                // App Cards
                VStack {
                         
             
                    
//                    Divider().background(Color.gray)
//                    AppCardView(imageName: "sos", appName: "SOS Light", appDescription: "SOS Light is designed to maximize the chances of getting help in emergency situations.", appURL: "https://apps.apple.com/app/s0s-light/id6504213303")
//                    Divider().background(Color.gray)
//             
//                
                    
//                    AppCardView(imageName: "temptation", appName: "TemptationTrack", appDescription: "One button to track milestones, monitor progress, stay motivated.", appURL: "https://apps.apple.com/id/app/temptationtrack/id6471236988")
//                    Divider().background(Color.gray)
//                    // Add more AppCardViews here if needed
//                    // App Data
//                 
                    
                    AppCardView(imageName: "timetell", appName: "TimeTell", appDescription: "Announce the time every 30 seconds, no more guessing and checking your watch, for time-sensitive tasks.", appURL: "https://apps.apple.com/id/app/loopspeak/id6473384030")
                    Divider().background(Color.gray)
                    
//                    AppCardView(imageName: "BST", appName: "Blink Screen Time", appDescription: "Using screens can reduce your blink rate to just 6 blinks per minute, leading to dry eyes and eye strain. Our app helps you maintain a healthy blink rate to prevent these issues and keep your eyes comfortable.", appURL: "https://apps.apple.com/id/app/blink-screen-time/id6587551095")
//                    Divider().background(Color.gray)
                    
//                    AppCardView(imageName: "SingLoop", appName: "Sing LOOP", appDescription: "Record your voice effortlessly, and play it back in a loop.", appURL: "https://apps.apple.com/id/app/sing-l00p/id6480459464")
//                    Divider().background(Color.gray)
//                    
//                    AppCardView(imageName: "loopspeak", appName: "LOOPSpeak", appDescription: "Type or paste your text, play in loop, and enjoy hands-free narration.", appURL: "https://apps.apple.com/id/app/loopspeak/id6473384030")
//                    Divider().background(Color.gray)
                    
                    AppCardView(imageName: "insomnia", appName: "Insomnia Sheep", appDescription: "The Ultimate Sleep App you need.", appURL: "https://apps.apple.com/id/app/insomnia-sheep/id6479727431")
                    Divider().background(Color.gray)
                    
//                    AppCardView(imageName: "dryeye", appName: "Dry Eye Read", appDescription: "The go-to solution for a comfortable reading experience, by adjusting font size and color to suit your reading experience.", appURL: "https://apps.apple.com/id/app/dry-eye-read/id6474282023")
//                    Divider().background(Color.gray)
                    
                    AppCardView(imageName: "iprogram", appName: "iProgramMe", appDescription: "Custom affirmations, schedule notifications, stay inspired daily.", appURL: "https://apps.apple.com/id/app/iprogramme/id6470770935")
                    Divider().background(Color.gray)
                    
//                    AppCardView(imageName: "worry", appName: "Worry Bin", appDescription: "A place for worry.", appURL: "https://apps.apple.com/id/app/worry-bin/id6498626727")
//                    Divider().background(Color.gray)
                
                }
                Spacer()
               


                Button("Close") {
                    // Perform confirmation action
                    updateCaptureSessionPreset()
                    isPresented = false
                }
                .font(.title)
                .frame(maxWidth: .infinity)
                .padding()
                .background(Color.blue)
                .foregroundColor(.white)
                .cornerRadius(10)
                .padding(.vertical, 10)
            }
            .padding()
            .cornerRadius(15.0)
            .padding()
        }
        .onDisappear {
            // Save the selected quality when the sheet is closed
            UserDefaults.standard.set(selectedQuality.rawValue, forKey: "SelectedVideoQuality")
        }
        .onAppear {
            // Load the selected quality when the sheet appears
            if let storedQuality = UserDefaults.standard.value(forKey: "SelectedVideoQuality") as? Int,
               let quality = VideoQuality(rawValue: storedQuality) {
                selectedQuality = quality
            }
        }
    }

    func updateCaptureSessionPreset() {
        switch selectedQuality {
        case .low:
            captureSession?.sessionPreset = .low
        case .medium:
            captureSession?.sessionPreset = .medium
        case .high:
            captureSession?.sessionPreset = .high
        }
    }
}


// Enum for video quality options
enum VideoQuality: Int, CaseIterable {
    case low
    case medium
    case high
}

struct ContentView_Previews: PreviewProvider {
    static var previews: some View {
        MainAppView()
    }
}


*/

/*
//dapat review dari App Store button export tidak responsive dan crash saat record, jadi di perbaiki


import SwiftUI
import AVFoundation

// Delegate for handling video capture events
class VideoCaptureDelegate: NSObject, AVCaptureFileOutputRecordingDelegate {
    func fileOutput(_ output: AVCaptureFileOutput, didFinishRecordingTo outputFileURL: URL, from connections: [AVCaptureConnection], error: Error?) {
        if let error = error {
            print("Video recording error: \(error.localizedDescription)")
        }
        print("Video recorded successfully: \(outputFileURL.absoluteString)")
    }
}

struct ContentView: View {
    // State variables
    @State private var isRecording = false
    @State private var captureSession: AVCaptureSession?
    @State private var videoOutput: AVCaptureMovieFileOutput?
    @State private var videoURL: URL?
    private let videoCaptureDelegate = VideoCaptureDelegate()
  
    @State private var showExplain: Bool = false
    @State private var selectedQuality = VideoQuality.low // Default quality selection
    
    var body: some View {
        ZStack {
            // Background Gradient
            LinearGradient(colors: [Color(#colorLiteral(red: 0.5738074183, green: 0.5655357838, blue: 0, alpha: 1)),.clear], startPoint: .top, endPoint: .bottom)
                .ignoresSafeArea()
            VStack {
                HStack{
                 
                        Spacer()
                        Button(action: {
                            showExplain = true
                        }) {
                            Image(systemName: "questionmark.circle.fill")
                                .font(.system(size: 30))
                                .foregroundColor(.white)
                                .padding()
                        }
                    
                }
                Spacer()
                // Start/Stop Recording Button
                Button(action: {
                    if self.isRecording {
                        self.stopRecording()
                    } else {
                        self.startRecording()
                    }
                }) {
                    Text(self.isRecording ? "Stop " : "Start")
                }
                .font(.title2)
                .padding()
                .frame(width: 233)
                .background(isRecording ? Color(#colorLiteral(red: 1, green: 0.8323456645, blue: 0.4732058644, alpha: 1)) : Color.white )
                .cornerRadius(25)
                .foregroundColor(isRecording ? Color.black : Color.black)
                .padding(.bottom, 18)
                
                // Export Button
                Button(action: {
                    self.exportVideo()
                }) {
                    Text("Export")
                }
                .font(.title2)
                .padding()
                .frame(width: 233)
                .background( Color(#colorLiteral(red: 0.5738074183, green: 0.5655357838, blue: 0, alpha: 1)) )
                .cornerRadius(25)
                .foregroundColor(.white)
                Spacer()
            }
            .onAppear {
                self.setupCamera()
            }
           
            .sheet(isPresented: $showExplain, onDismiss: {
                UserDefaults.standard.set(selectedQuality.rawValue, forKey: "SelectedVideoQuality")
                updateCaptureSessionPreset()
            }) {
                ShowExplainView(captureSession: $captureSession, selectedQuality: $selectedQuality, isPresented: $showExplain)
            }
        }
    }
    
    // Setup the camera session
    func setupCamera() {
        DispatchQueue.global().async {
            self.captureSession = AVCaptureSession()
            guard let captureSession = self.captureSession else { return }
            
            // Configure video input
            guard let videoDevice = AVCaptureDevice.default(for: .video) else {
                print("Failed to access the camera.")
                return
            }
            
            do {
                let videoInput = try AVCaptureDeviceInput(device: videoDevice)
                if captureSession.canAddInput(videoInput) {
                    captureSession.addInput(videoInput)
                } else {
                    print("Failed to add video input to capture session.")
                    return
                }
            } catch {
                print("Error creating video input: \(error.localizedDescription)")
                return
            }
            
            // Configure audio input
            guard let audioDevice = AVCaptureDevice.default(for: .audio) else {
                print("Failed to access the microphone.")
                return
            }
            
            do {
                let audioInput = try AVCaptureDeviceInput(device: audioDevice)
                if captureSession.canAddInput(audioInput) {
                    captureSession.addInput(audioInput)
                } else {
                    print("Failed to add audio input to capture session.")
                    return
                }
            } catch {
                print("Error creating audio input: \(error.localizedDescription)")
                return
            }
            
            // Configure video output
            self.videoOutput = AVCaptureMovieFileOutput()
            guard let videoOutput = self.videoOutput else {
                print("Failed to create video output.")
                return
            }
            
            if captureSession.canAddOutput(videoOutput) {
                captureSession.addOutput(videoOutput)
                
                // Set default video quality preset
                updateCaptureSessionPreset()
                
                videoOutput.setOutputSettings([AVVideoCodecKey: AVVideoCodecType.h264], for: videoOutput.connections.first!)
            } else {
                print("Failed to add video output to capture session.")
                return
            }
            
            captureSession.startRunning()
        }
    }
    
    // Start video recording
    func startRecording() {
        guard let videoOutput = self.videoOutput else { return }
        
        let paths = FileManager.default.urls(for: .documentDirectory, in: .userDomainMask)
        let fileURL = paths[0].appendingPathComponent("video\(Date().timeIntervalSince1970).mp4")
        videoOutput.startRecording(to: fileURL, recordingDelegate: videoCaptureDelegate)
        self.isRecording = true
        self.videoURL = fileURL
    }
    
    // Stop video recording
    func stopRecording() {
        guard let videoOutput = self.videoOutput else { return }
        videoOutput.stopRecording()
        self.isRecording = false
    }
    
    // Export video
    func exportVideo() {
        guard let videoURL = self.videoURL else { return }
        if let windowScene = UIApplication.shared.connectedScenes.first as? UIWindowScene,
           let window = windowScene.windows.first {
            let activityViewController = UIActivityViewController(activityItems: [videoURL], applicationActivities: nil)
            window.rootViewController?.present(activityViewController, animated: true, completion: nil)
        }
    }
    
    // Update capture session preset based on selected video quality
    func updateCaptureSessionPreset() {
        DispatchQueue.main.async {
            switch selectedQuality {
            case .low:
                captureSession?.sessionPreset = .low
            case .medium:
                captureSession?.sessionPreset = .medium
            case .high:
                captureSession?.sessionPreset = .high
            }
            
            if let videoOutput = self.videoOutput {
                let videoConnection = videoOutput.connections.first
                if let orientation = UIApplication.shared.windows.first?.windowScene?.interfaceOrientation {
                    if videoConnection?.isVideoOrientationSupported ?? false {
                        videoConnection?.videoOrientation = AVCaptureVideoOrientation(rawValue: orientation.rawValue) ?? .portrait
                    }
                }
            }
        }
    }
}






struct AppCardView: View {
    var imageName: String
    var appName: String
    var appDescription: String
    var appURL: String
    
    var body: some View {
        HStack {
            Image(imageName)
                .resizable()
                .scaledToFill()
                .frame(width: 60, height: 60)
                .cornerRadius(7)
            
            VStack(alignment: .leading, content: {
                Text(appName)
                    .font(.title3)
                Text(appDescription)
                    .font(.caption)
            })
            .frame(alignment: .leading)
            
            Spacer()
            Button(action: {
                if let url = URL(string: appURL) {
                    UIApplication.shared.open(url)
                }
            }) {
                Text("Try")
                    .font(.headline)
                    .padding()
                    .foregroundColor(.white)
                    .background(Color.blue)
                    .cornerRadius(10)
            }
        }
    }
}


// MARK: - Explanation View

struct ShowExplainView: View {
    @Binding var captureSession: AVCaptureSession?
    @Binding var selectedQuality: VideoQuality // Add this line
    @Binding var isPresented: Bool

    var body: some View {
        ScrollView {
            VStack {
               
                // Video Quality Picker
                HStack {
                    Text("Video Quality")
                        .font(.title.bold())
                        .multilineTextAlignment(.leading)
                    Spacer()
                }
                Picker("Video Quality", selection: $selectedQuality) {
                    Text("Low").tag(VideoQuality.low)
                    Text("Medium").tag(VideoQuality.medium)
                    Text("High").tag(VideoQuality.high)
                }
                .pickerStyle(SegmentedPickerStyle())
                .padding()
                .foregroundColor(.white)
                
                // App Functionality Explanation
                HStack{
                    Text("App Functionality")
                        .font(.title.bold())
                    Spacer()
                }
                Text("""
                • Press start to begin recording video.
                • Press stop to stop recording.
                • Press export to export the file.
                • The app overwrites previous data when the start button is pressed again.
                • The app cannot run in the background; auto-lock should be set to 'Never' to avoid turning off due to inactivity.
                • Video quality should not be changed during recording to avoid stopping the record session.
                """)
                .font(.title3)
                .multilineTextAlignment(.leading)
                .padding()
                
                HStack {
                    Text("BODYCam is developed by Three Dollar.")
                        .font(.title3.bold())
                    Spacer()
                }
                Spacer()
                
                HStack{
                    Text("Ads")
                        .font(.title.bold())
                    
                    
                    Spacer()
                }
                ZStack {
                    Image("threedollar")
                        .resizable()
                        .aspectRatio(contentMode: .fill)
                        .cornerRadius(25)
                        .clipped()
                        .onTapGesture {
                            if let url = URL(string: "https://b33.biz/three-dollar/") {
                                UIApplication.shared.open(url)
                            }
                        }
                }
                // App Cards
                VStack {
                    Divider().background(Color.gray)
                    AppCardView(imageName: "temptation", appName: "TemptationTrack", appDescription: "One button to track milestones, monitor progress, stay motivated.", appURL: "https://apps.apple.com/id/app/temptationtrack/id6471236988")
                    Divider().background(Color.gray)
                    // Add more AppCardViews here if needed
                    // App Data
                 
                    
                    AppCardView(imageName: "timetell", appName: "TimeTell", appDescription: "Announce the time every 30 seconds, no more guessing and checking your watch, for time-sensitive tasks.", appURL: "https://apps.apple.com/id/app/loopspeak/id6473384030")
                    Divider().background(Color.gray)
                    
                    AppCardView(imageName: "SingLoop", appName: "Sing LOOP", appDescription: "Record your voice effortlessly, and play it back in a loop.", appURL: "https://apps.apple.com/id/app/sing-l00p/id6480459464")
                    Divider().background(Color.gray)
                    
                    AppCardView(imageName: "loopspeak", appName: "LOOPSpeak", appDescription: "Type or paste your text, play in loop, and enjoy hands-free narration.", appURL: "https://apps.apple.com/id/app/loopspeak/id6473384030")
                    Divider().background(Color.gray)
                    
                    AppCardView(imageName: "insomnia", appName: "Insomnia Sheep", appDescription: "Design to ease your mind and help you relax leading up to sleep.", appURL: "https://apps.apple.com/id/app/insomnia-sheep/id6479727431")
                    Divider().background(Color.gray)
                    
                    AppCardView(imageName: "dryeye", appName: "Dry Eye Read", appDescription: "The go-to solution for a comfortable reading experience, by adjusting font size and color to suit your reading experience.", appURL: "https://apps.apple.com/id/app/dry-eye-read/id6474282023")
                    Divider().background(Color.gray)
                    
                    AppCardView(imageName: "iprogram", appName: "iProgramMe", appDescription: "Custom affirmations, schedule notifications, stay inspired daily.", appURL: "https://apps.apple.com/id/app/iprogramme/id6470770935")
                    Divider().background(Color.gray)
                    
                    AppCardView(imageName: "worry", appName: "Worry Bin", appDescription: "A place for worry.", appURL: "https://apps.apple.com/id/app/worry-bin/id6498626727")
                    Divider().background(Color.gray)
                
                }
                Spacer()
               


                Button("Close") {
                    // Perform confirmation action
                    updateCaptureSessionPreset()
                    isPresented = false
                }
                .font(.title)
                .padding()
                .cornerRadius(25.0)
                .padding()
            }
            .padding()
            .cornerRadius(15.0)
            .padding()
        }
        .onDisappear {
            // Save the selected quality when the sheet is closed
            UserDefaults.standard.set(selectedQuality.rawValue, forKey: "SelectedVideoQuality")
        }
        .onAppear {
            // Load the selected quality when the sheet appears
            if let storedQuality = UserDefaults.standard.value(forKey: "SelectedVideoQuality") as? Int,
               let quality = VideoQuality(rawValue: storedQuality) {
                selectedQuality = quality
            }
        }
    }

    func updateCaptureSessionPreset() {
        switch selectedQuality {
        case .low:
            captureSession?.sessionPreset = .low
        case .medium:
            captureSession?.sessionPreset = .medium
        case .high:
            captureSession?.sessionPreset = .high
        }
    }
}


// Enum for video quality options
enum VideoQuality: Int, CaseIterable {
    case low
    case medium
    case high
}

struct ContentView_Previews: PreviewProvider {
    static var previews: some View {
        ContentView()
    }
}

*/

//code work well ready to submit app store
/*
import SwiftUI
import AVFoundation

class VideoCaptureDelegate: NSObject, AVCaptureFileOutputRecordingDelegate {
    func fileOutput(_ output: AVCaptureFileOutput, didFinishRecordingTo outputFileURL: URL, from connections: [AVCaptureConnection], error: Error?) {
        if let error = error {
            print("Video recording error: \(error.localizedDescription)")
        }
        print("Video recorded successfully: \(outputFileURL.absoluteString)")
    }
}

struct ContentView: View {
    @State private var isRecording = false
    @State private var captureSession: AVCaptureSession?
    @State private var videoOutput: AVCaptureMovieFileOutput?
    @State private var videoURL: URL?
    private let videoCaptureDelegate = VideoCaptureDelegate()
    @State private var showAd: Bool = false
    @State private var showExplain: Bool = false
    @State private var selectedQuality = VideoQuality.low // Default quality selection
    
    var body: some View {
        ZStack {
            // Background Gradient
            LinearGradient(colors: [Color(#colorLiteral(red: 0.5738074183, green: 0.5655357838, blue: 0, alpha: 1)),.white], startPoint: .top, endPoint: .bottom)
                .ignoresSafeArea()
            VStack {
                HStack{
                    Button(action: {
                        showAd = true
                    }) {
                        Image(systemName: "ellipsis.circle.fill")
                            .font(.system(size: 30))
                            .foregroundColor(.white)
                            .padding()
                        Spacer()
                        Button(action: {
                            showExplain = true
                        }) {
                            Image(systemName: "questionmark.circle.fill")
                                .font(.system(size: 30))
                                .foregroundColor(.white)
                                .padding()
                        }
                    }
                }
                Spacer()
                Button(action: {
                    if self.isRecording {
                        self.stopRecording()
                    } else {
                        self.startRecording()
                    }
                }) {
                    Text(self.isRecording ? "Stop " : "Start")
                }
                .font(.title2)
                .padding()
                .frame(width: 233)
                .background(isRecording ? Color(#colorLiteral(red: 1, green: 0.8323456645, blue: 0.4732058644, alpha: 1)) : Color(#colorLiteral(red: 0.3084011078, green: 0.5618229508, blue: 0, alpha: 1)) )
                .cornerRadius(25)
                .foregroundColor(isRecording ? Color.black : Color.white)
                .padding(.bottom, 18)
                
                Button(action: {
                    self.exportVideo()
                }) {
                    Text("Export")
                }
                .font(.title2)
                .padding()
                .frame(width: 233)
                .background( Color(#colorLiteral(red: 0.5741485357, green: 0.5741624236, blue: 0.574154973, alpha: 1)) )
                .cornerRadius(25)
                .foregroundColor(.white)
                Spacer()
            }
            .onAppear {
                self.setupCamera()
            }
            .sheet(isPresented: $showAd) {
                ShowAdView(onConfirm: {
                    showAd = false
                })
            }
            .sheet(isPresented: $showExplain, onDismiss: {
                UserDefaults.standard.set(selectedQuality.rawValue, forKey: "SelectedVideoQuality")
                updateCaptureSessionPreset()
            }) {
                ShowExplainView(captureSession: $captureSession, selectedQuality: $selectedQuality, isPresented: $showExplain)
            }

        }
    }
    
    func setupCamera() {
        DispatchQueue.global().async {
            self.captureSession = AVCaptureSession()
            guard let captureSession = self.captureSession else { return }
            
            // Configure video input
            guard let videoDevice = AVCaptureDevice.default(for: .video) else {
                print("Failed to access the camera.")
                return
            }
            
            do {
                let videoInput = try AVCaptureDeviceInput(device: videoDevice)
                if captureSession.canAddInput(videoInput) {
                    captureSession.addInput(videoInput)
                } else {
                    print("Failed to add video input to capture session.")
                    return
                }
            } catch {
                print("Error creating video input: \(error.localizedDescription)")
                return
            }
            
            // Configure audio input
            guard let audioDevice = AVCaptureDevice.default(for: .audio) else {
                print("Failed to access the microphone.")
                return
            }
            
            do {
                let audioInput = try AVCaptureDeviceInput(device: audioDevice)
                if captureSession.canAddInput(audioInput) {
                    captureSession.addInput(audioInput)
                } else {
                    print("Failed to add audio input to capture session.")
                    return
                }
            } catch {
                print("Error creating audio input: \(error.localizedDescription)")
                return
            }
            
            // Configure video output
            self.videoOutput = AVCaptureMovieFileOutput()
            guard let videoOutput = self.videoOutput else {
                print("Failed to create video output.")
                return
            }
            
            if captureSession.canAddOutput(videoOutput) {
                captureSession.addOutput(videoOutput)
                
                // Set default video quality preset
                updateCaptureSessionPreset()
                
                videoOutput.setOutputSettings([AVVideoCodecKey: AVVideoCodecType.h264], for: videoOutput.connections.first!)
            } else {
                print("Failed to add video output to capture session.")
                return
            }
            
            captureSession.startRunning()
        }
    }
    
    func startRecording() {
        guard let videoOutput = self.videoOutput else { return }
        
        let paths = FileManager.default.urls(for: .documentDirectory, in: .userDomainMask)
        let fileURL = paths[0].appendingPathComponent("video\(Date().timeIntervalSince1970).mp4")
        videoOutput.startRecording(to: fileURL, recordingDelegate: videoCaptureDelegate)
        self.isRecording = true
        self.videoURL = fileURL
    }
    
    func stopRecording() {
        guard let videoOutput = self.videoOutput else { return }
        videoOutput.stopRecording()
        self.isRecording = false
    }
    
    func exportVideo() {
        guard let videoURL = self.videoURL else { return }
        if let windowScene = UIApplication.shared.connectedScenes.first as? UIWindowScene,
           let window = windowScene.windows.first {
            let activityViewController = UIActivityViewController(activityItems: [videoURL], applicationActivities: nil)
            window.rootViewController?.present(activityViewController, animated: true, completion: nil)
        }
    }
    
    func updateCaptureSessionPreset() {
        DispatchQueue.main.async {
            switch selectedQuality {
            case .low:
                captureSession?.sessionPreset = .low
            case .medium:
                captureSession?.sessionPreset = .medium
            case .high:
                captureSession?.sessionPreset = .high
            }
            
            if let videoOutput = self.videoOutput {
                let videoConnection = videoOutput.connections.first
                if let orientation = UIApplication.shared.windows.first?.windowScene?.interfaceOrientation {
                    if videoConnection?.isVideoOrientationSupported ?? false {
                        videoConnection?.videoOrientation = AVCaptureVideoOrientation(rawValue: orientation.rawValue) ?? .portrait
                    }
                }
            }
        }
    }
}


// MARK: - Ad View

struct ShowAdView: View {
    var onConfirm: () -> Void

    var body: some View {
        // Your ad content here...
        ScrollView {
            VStack {
                HStack {
                    Text("Ads")
                        .font(.largeTitle.bold())
                        
                    Spacer()
                }
                ZStack {
                    Image("threedollar")
                        .resizable()
                        .aspectRatio(contentMode: .fill)
                        .cornerRadius(25)
                        .clipped()
                        .onTapGesture {
                            if let url = URL(string: "https://b33.biz/three-dollar/") {
                                UIApplication.shared.open(url)
                            }
                        }
//                    VStack(alignment: .leading, content: {
//                        Spacer()
//                        Text("Three Dollar")
//                            .font(.title3.bold())
//                        Text("At Three Dollar, apps are priced at $3. We blend simplicity with effectiveness to address specific problems.")
//                            .font(.caption)
//                            
//                    })
//                    .foregroundColor(.black)
//                    .frame(maxWidth: .infinity, alignment: .leading)
//                    .padding()
                    
                    
                
                }
               
                VStack{
                    HStack {
                        Text("Three Dollar Apps")
                            .font(.title.bold())
                            .frame(height: 70)
                            
                        Spacer()
                    }
                    Divider().background(Color.gray)
                    HStack {
                        
                        Image("SingLoop")
                            .resizable()
                            .scaledToFill()
                        .frame(width: 60, height: 60)
                        .cornerRadius(7)
                        
                        
                        VStack(alignment: .leading, content: {
                            Text("SingLoop")
                                .font(.title3)
                            Text("Record your voice effortlessly, and play it back in a loop.")
                                .font(.caption)
                        })
                        .frame(alignment: .leading)
                        
                        Spacer()
                        Button(action: {
                            if let url = URL(string: "https://apps.apple.com/id/app/sing-l00p/id6480459464") {
                                UIApplication.shared.open(url)
                            }
                        }) {
                            Text("Get")
                                .font(.headline)
                                .padding()
                                .foregroundColor(.white)
                                .background(Color.blue)
                                .cornerRadius(10)
                        }
                        
                    }
                    Divider().background(Color.gray)
                    
                    HStack {
                        
                        Image("timetell")
                            .resizable()
                            .scaledToFill()
                        .frame(width: 60, height: 60)
                        .cornerRadius(7)
                        
                        
                        VStack(alignment: .leading, content: {
                            Text("TimeTell")
                                .font(.title3)
                            Text("Announce the time every 30 seconds, no more guessing and checking your watch, for time-sensitive tasks.")
                                .font(.caption)
                        })
                        .frame(alignment: .leading)
                        
                        Spacer()
                        Button(action: {
                            if let url = URL(string: "https://apps.apple.com/id/app/loopspeak/id6473384030") {
                                UIApplication.shared.open(url)
                            }
                        }) {
                            Text("Get")
                                .font(.headline)
                                .padding()
                                .foregroundColor(.white)
                                .background(Color.blue)
                                .cornerRadius(10)
                        }
                        
                    }
                    Divider().background(Color.gray)
                    HStack {
                        
                        Image("loopspeak")
                            .resizable()
                            .scaledToFill()
                        .frame(width: 60, height: 60)
                        .cornerRadius(7)
                        
                        
                        VStack(alignment: .leading, content: {
                            Text("LOOPSpeak")
                                .font(.title3)
                            Text("Type or paste your text, play in loop, and enjoy hands-free narration.")
                                .font(.caption)
                        })
                        .frame(alignment: .leading)
                        
                        Spacer()
                        Button(action: {
                            if let url = URL(string: "https://apps.apple.com/id/app/loopspeak/id6473384030") {
                                UIApplication.shared.open(url)
                            }
                        }) {
                            Text("Get")
                                .font(.headline)
                                .padding()
                                .foregroundColor(.white)
                                .background(Color.blue)
                                .cornerRadius(10)
                        }
                        
                    }
                    Divider().background(Color.gray)
                    HStack {
                        
                        Image("insomnia")
                            .resizable()
                            .scaledToFill()
                        .frame(width: 60, height: 60)
                        .cornerRadius(7)
                        
                        
                        VStack(alignment: .leading, content: {
                            Text("Insomnia Sheep")
                                .font(.title3)
                            Text("Design to ease your mind and help you relax leading up to sleep.")
                                .font(.caption)
                        })
                        .frame(alignment: .leading)
                        
                        Spacer()
                        Button(action: {
                            if let url = URL(string: "https://apps.apple.com/id/app/insomnia-sheep/id6479727431") {
                                UIApplication.shared.open(url)
                            }
                        }) {
                            Text("Get")
                                .font(.headline)
                                .padding()
                                .foregroundColor(.white)
                                .background(Color.blue)
                                .cornerRadius(10)
                        }
                        
                    }
                    
                    Divider().background(Color.gray)
                    HStack {
                        
                        Image("dryeye")
                            .resizable()
                            .scaledToFill()
                        .frame(width: 60, height: 60)
                        .cornerRadius(7)
                        
                        
                        VStack(alignment: .leading, content: {
                            Text("Dry Eye Read")
                                .font(.title3)
                            Text("The go-to solution for a comfortable reading experience, by adjusting font size and color to suit your reading experience.")
                                .font(.caption)
                        })
                        .frame(alignment: .leading)
                        
                        Spacer()
                        Button(action: {
                            if let url = URL(string: "https://apps.apple.com/id/app/dry-eye-read/id6474282023") {
                                UIApplication.shared.open(url)
                            }
                        }) {
                            Text("Get")
                                .font(.headline)
                                .padding()
                                .foregroundColor(.white)
                                .background(Color.blue)
                                .cornerRadius(10)
                        }
                        
                    }

                    Divider().background(Color.gray)
                    HStack {
                        
                        Image("iprogram")
                            .resizable()
                            .scaledToFill()
                        .frame(width: 60, height: 60)
                        .cornerRadius(7)
                        
                        
                        VStack(alignment: .leading, content: {
                            Text("iProgramMe")
                                .font(.title3)
                            Text("Custom affirmations, schedule notifications, stay inspired daily.")
                                .font(.caption)
                        })
                        .frame(alignment: .leading)
                        
                        Spacer()
                        Button(action: {
                            if let url = URL(string: "https://apps.apple.com/id/app/iprogramme/id6470770935") {
                                UIApplication.shared.open(url)
                            }
                        }) {
                            Text("Get")
                                .font(.headline)
                                .padding()
                                .foregroundColor(.white)
                                .background(Color.blue)
                                .cornerRadius(10)
                        }
                        
                    }
                    Divider().background(Color.gray)
                    HStack {
                        
                        Image("temptation")
                            .resizable()
                            .scaledToFill()
                        .frame(width: 60, height: 60)
                        .cornerRadius(7)
                        
                        
                        VStack(alignment: .leading, content: {
                            Text("TemptationTrack")
                                .font(.title3)
                            Text("One button to track milestones, monitor progress, stay motivated.")
                                .font(.caption)
                        })
                        .frame(alignment: .leading)
                        
                        Spacer()
                        Button(action: {
                            if let url = URL(string: "https://apps.apple.com/id/app/temptationtrack/id6471236988") {
                                UIApplication.shared.open(url)
                            }
                        }) {
                            Text("Get")
                                .font(.headline)
                                .padding()
                                .foregroundColor(.white)
                                .background(Color.blue)
                                .cornerRadius(10)
                        }
                        
                    }
                    Divider().background(Color.gray)


                    //
                }
                   
             
                
    

               Spacer()

               Button("Close") {
                   // Perform confirmation action
                   onConfirm()
               }
               .font(.title)
               .padding()
              
               .cornerRadius(25.0)
               .padding()
           }
           .padding()
//           .background(Color(#colorLiteral(red: 0.5738074183, green: 0.5655357838, blue: 0, alpha: 1)))
           .cornerRadius(15.0)
       .padding()
        }
   }
}

// MARK: - Explanation View

struct ShowExplainView: View {
    @Binding var captureSession: AVCaptureSession?
    @Binding var selectedQuality: VideoQuality // Add this line
    @Binding var isPresented: Bool

    var body: some View {
        ScrollView {
            VStack {
                HStack {
                    Text("Video Quality")
                        .font(.title.bold())
                        .multilineTextAlignment(.leading)
    //                    .multilineTextAlignment(.center)
//                    .padding()
                    Spacer()
                }
//                    .foregroundColor(.white)

                Picker("Video Quality", selection: $selectedQuality) {
                    Text("Low").tag(VideoQuality.low)
                    Text("Medium").tag(VideoQuality.medium)
                    Text("High").tag(VideoQuality.high)
                }
                .pickerStyle(SegmentedPickerStyle())
                .padding()
                .foregroundColor(.white)
                
                HStack{
                    Text("App Functionality")
                        .font(.title.bold())
                        
                    Spacer()
                }
                
                Text("""
• Press start to begin recording video.
• Press stop to stop recording.
• Press export to export the file.
• The app overwrites previous data when the start button is pressed again.
• The app cannot run in the background; auto-lock should be set to 'Never' to avoid turning off due to inactivity.
• Video quality should not be changed during recording to avoid stopping the record session.
""")
                    .font(.title3)
                    .multilineTextAlignment(.leading)
                    .padding()
                   

                Spacer()

                Button("Close") {
                    // Perform confirmation action
                    updateCaptureSessionPreset()
                    isPresented = false
                }
                .font(.title)
                .padding()
//                .foregroundColor(.black)
//                .background(Color.white)
                .cornerRadius(25.0)
                .padding()
            }
            .padding()
//            .background(Color(#colorLiteral(red: 0.5738074183, green: 0.5655357838, blue: 0, alpha: 1)))
            .cornerRadius(15.0)
            .padding()
        }
        .onDisappear {
            // Save the selected quality when the sheet is closed
            UserDefaults.standard.set(selectedQuality.rawValue, forKey: "SelectedVideoQuality")
        }
        .onAppear {
            // Load the selected quality when the sheet appears
            if let storedQuality = UserDefaults.standard.value(forKey: "SelectedVideoQuality") as? Int,
               let quality = VideoQuality(rawValue: storedQuality) {
                selectedQuality = quality
            }
        }
    }

    func updateCaptureSessionPreset() {
        switch selectedQuality {
        case .low:
            captureSession?.sessionPreset = .low
        case .medium:
            captureSession?.sessionPreset = .medium
        case .high:
            captureSession?.sessionPreset = .high
        }
    }
}


// Enum for video quality options
enum VideoQuality: Int, CaseIterable {
    case low
    case medium
    case high
}

struct ContentView_Previews: PreviewProvider {
    static var previews: some View {
        ContentView()
    }
}

*/
/*
 //ini good and submit ke app store, namun mau coba add watermark
 
import SwiftUI
import AVFoundation

class VideoCaptureDelegate: NSObject, AVCaptureFileOutputRecordingDelegate {
    func fileOutput(_ output: AVCaptureFileOutput, didFinishRecordingTo outputFileURL: URL, from connections: [AVCaptureConnection], error: Error?) {
        if let error = error {
            print("Video recording error: \(error.localizedDescription)")
        }
        print("Video recorded successfully: \(outputFileURL.absoluteString)")
    }
}

struct ContentView: View {
    @State private var isRecording = false
    @State private var captureSession: AVCaptureSession?
    @State private var videoOutput: AVCaptureMovieFileOutput?
    @State private var videoURL: URL?
    private let videoCaptureDelegate = VideoCaptureDelegate()
    @State private var showAd: Bool = false
    @State private var showExplain: Bool = false

    var body: some View {
        ZStack {
            // Background Gradient
            LinearGradient(colors: [Color(#colorLiteral(red: 0.5738074183, green: 0.5655357838, blue: 0, alpha: 1)),.white], startPoint: .top, endPoint: .bottom)
                .ignoresSafeArea()
            VStack {
                HStack{
                    Button(action: {
                        showAd = true
                    }) {
                        Image(systemName: "ellipsis.circle.fill")
                            .font(.system(size: 30))
                            .foregroundColor(.white)
                            .padding()
                        Spacer()
                        Button(action: {
                            showExplain = true
                        }) {
                            Image(systemName: "questionmark.circle.fill")
                                .font(.system(size: 30))
                                .foregroundColor(.white)
                                .padding()
                        }
                    }
                }
                Spacer()
                Button(action: {
                    if self.isRecording {
                        self.stopRecording()
                    } else {
                        self.startRecording()
                    }
                }) {
                    Text(self.isRecording ? "Stop " : "Start")
                }
                .font(.title2)
                
                .padding()
                .frame(width: 233)
                .background(isRecording ? Color(#colorLiteral(red: 0.8446564078, green: 0.5145705342, blue: 1, alpha: 1)) : Color(#colorLiteral(red: 0.5818830132, green: 0.2156915367, blue: 1, alpha: 1)) )
                
                .cornerRadius(25)
                .foregroundColor(isRecording ? Color.black : Color.white)
                .padding(.bottom, 18)
                
                Button(action: {
                    self.exportVideo()
                }) {
                    Text("Export")
                }
                .font(.title2)
                
                .padding()
                .frame(width: 233)
                .background( Color(#colorLiteral(red: 0.2605174184, green: 0.2605243921, blue: 0.260520637, alpha: 1)) )
                
                .cornerRadius(25)
                .foregroundColor(.white)
                Spacer()
            }
            .onAppear {
                self.setupCamera()
        }
            .sheet(isPresented: $showAd) {
                ShowAdView(onConfirm: {
                    showAd = false
                })
            }
            
            .sheet(isPresented: $showExplain) {
                ShowExplainView(onConfirm: {
                    showExplain = false
                })
            }
            
        }
    }

    func setupCamera() {
        DispatchQueue.global().async {
            self.captureSession = AVCaptureSession()
            guard let captureSession = self.captureSession else { return }

            // Configure video input
            guard let videoDevice = AVCaptureDevice.default(for: .video) else {
                print("Failed to access the camera.")
                return
            }

            do {
                let videoInput = try AVCaptureDeviceInput(device: videoDevice)
                if captureSession.canAddInput(videoInput) {
                    captureSession.addInput(videoInput)
                } else {
                    print("Failed to add video input to capture session.")
                    return
                }
            } catch {
                print("Error creating video input: \(error.localizedDescription)")
                return
            }

            // Configure audio input
            guard let audioDevice = AVCaptureDevice.default(for: .audio) else {
                print("Failed to access the microphone.")
                return
            }

            do {
                let audioInput = try AVCaptureDeviceInput(device: audioDevice)
                if captureSession.canAddInput(audioInput) {
                    captureSession.addInput(audioInput)
                } else {
                    print("Failed to add audio input to capture session.")
                    return
                }
            } catch {
                print("Error creating audio input: \(error.localizedDescription)")
                return
            }

            // Configure video output
            self.videoOutput = AVCaptureMovieFileOutput()
            guard let videoOutput = self.videoOutput else {
                print("Failed to create video output.")
                return
            }

            if captureSession.canAddOutput(videoOutput) {
                captureSession.addOutput(videoOutput)

                // Set video quality preset
                if captureSession.canSetSessionPreset(.low) {
                    captureSession.sessionPreset = .medium
                } else {
                    print("Failed to set session preset.")
                    return
                }

                videoOutput.setOutputSettings([AVVideoCodecKey: AVVideoCodecType.h264], for: videoOutput.connections.first!)
            } else {
                print("Failed to add video output to capture session.")
                return
            }

            captureSession.startRunning()
        }
    }


    func startRecording() {
        guard let videoOutput = self.videoOutput else { return }

        let paths = FileManager.default.urls(for: .documentDirectory, in: .userDomainMask)
        let fileURL = paths[0].appendingPathComponent("video\(Date().timeIntervalSince1970).mp4")
        videoOutput.startRecording(to: fileURL, recordingDelegate: videoCaptureDelegate)
        self.isRecording = true
        self.videoURL = fileURL
    }

    func stopRecording() {
        guard let videoOutput = self.videoOutput else { return }
        videoOutput.stopRecording()
        self.isRecording = false
    }

    func exportVideo() {
        guard let videoURL = self.videoURL else { return }
        if let windowScene = UIApplication.shared.connectedScenes.first as? UIWindowScene,
           let window = windowScene.windows.first {
            let activityViewController = UIActivityViewController(activityItems: [videoURL], applicationActivities: nil)
            window.rootViewController?.present(activityViewController, animated: true, completion: nil)
        }
    }
}

#Preview {
    ContentView()}

// MARK: - Ad View

struct ShowAdView: View {
    var onConfirm: () -> Void

    var body: some View {
        // Your ad content here...
        ScrollView {
            VStack {
                Text("Behind the Scenes.")
                                    .font(.title)
                                    .padding()
                                    .foregroundColor(.white)

                                // Your ad content here...

                                Text("Thank you for buying our app with a one-time fee, it helps us keep up the good work. Explore these helpful apps as well. ")
                    .font(.title3)
                                    .foregroundColor(.white)
                                    .padding(.horizontal)
                                    .multilineTextAlignment(.center)
                
                
                
             
             Text("SingLOOP.")
                 .font(.title)
 //                           .monospaced()
                 .padding()
                 .foregroundColor(.white)
                 .onTapGesture {
                     if let url = URL(string: "https://apps.apple.com/id/app/sing-l00p/id6480459464") {
                         UIApplication.shared.open(url)
                     }
                 }
 Text("Record your voice effortlessly, and play it back in a loop.") // Add your 30 character description here
                    .font(.title3)
//                    .italic()
                   .multilineTextAlignment(.center)
                   .padding(.horizontal)
                   .foregroundColor(.white)
             
                
                Text("Insomnia Sheep.")
                    .font(.title)
     //                           .monospaced()
                    .padding()
                    .foregroundColor(.white)
                    .onTapGesture {
                        if let url = URL(string: "https://apps.apple.com/id/app/insomnia-sheep/id6479727431") {
                            UIApplication.shared.open(url)
                        }
                    }
             Text("Design to ease your mind and help you relax leading up to sleep.") // Add your 30 character description here
                                 .font(.title3)
//                                 .italic()
                                 .padding(.horizontal)
                                 .multilineTextAlignment(.center)
                                 .foregroundColor(.white)
                
                Text("TimeTell.")
                    .font(.title)
    //                           .monospaced()
                    .padding()
                    .foregroundColor(.white)
                    .onTapGesture {
                        if let url = URL(string: "https://apps.apple.com/app/time-tell/id6479016269") {
                            UIApplication.shared.open(url)
                        }
                    }
    Text("It will announce the time every 30 seconds, no more guessing and checking your watch, for time-sensitive tasks, workouts, and mindfulness exercises.") // Add your 30 character description here
                    .font(.title3)
//                                 .italic()
                    .multilineTextAlignment(.center)
                    .padding(.horizontal)
                    .foregroundColor(.white)
                
                
                           
                           Text("Dry Eye Read.")
                               .font(.title)
     //                           .monospaced()
                               .padding()
                               .foregroundColor(.white)
                               .onTapGesture {
                                   if let url = URL(string: "https://apps.apple.com/id/app/dry-eye-read/id6474282023") {
                                       UIApplication.shared.open(url)
                                   }
                               }
             Text("Go-to solution for a comfortable reading experience, by adjusting font size to suit your preference.") // Add your 30 character description here
                                 .font(.title3)
//                                 .italic()
                                 .multilineTextAlignment(.center)
                                 .padding(.horizontal)
                                 .foregroundColor(.white)
                           
                           Text("iProgramMe.")
                               .font(.title)
     //                           .monospaced()
                               .padding()
                               .foregroundColor(.white)
                               .onTapGesture {
                                   if let url = URL(string: "https://apps.apple.com/id/app/iprogramme/id6470770935") {
                                       UIApplication.shared.open(url)
                                   }
                               }
             Text("Custom affirmations, schedule notifications, stay inspired daily.") // Add your 30 character description here
                                 .font(.title3)
//                                 .italic()
                                 .multilineTextAlignment(.center)
                                 .padding(.horizontal)
                                 .foregroundColor(.white)
                           
                           Text("LoopSpeak.")
                               .font(.title)
     //                           .monospaced()
                               .padding()
                               .foregroundColor(.white)
                               .onTapGesture {
                                   if let url = URL(string: "https://apps.apple.com/id/app/loopspeak/id6473384030") {
                                       UIApplication.shared.open(url)
                                   }
                               }
             Text("Type or paste your text, play in loop, and enjoy hands-free narration.") // Add your 30 character description here
                                 .font(.title3)
//                                 .italic()
                                 .multilineTextAlignment(.center)
                                 .padding(.horizontal)
                                 .foregroundColor(.white)
                           
                      
                           Text("TemptationTrack.")
                               .font(.title)
     //                           .monospaced()
                               .padding()
                               .foregroundColor(.white)
                               .onTapGesture {
                                   if let url = URL(string: "https://apps.apple.com/id/app/temptationtrack/id6471236988") {
                                       UIApplication.shared.open(url)
                                   }
                               }
             Text("One button to track milestones, monitor progress, stay motivated.") // Add your 30 character description here
                                 .font(.title3)
//                                 .italic()
                                 .multilineTextAlignment(.center)
                                 .padding(.horizontal)
                                 .foregroundColor(.white)


               Spacer()

               Button("Close") {
                   // Perform confirmation action
                   onConfirm()
               }
               .font(.title)
               .padding()
               .foregroundColor(.black)
               .background(Color.white)
               .cornerRadius(25.0)
               .padding()
           }
           .padding()
           .background(Color(#colorLiteral(red: 0.5738074183, green: 0.5655357838, blue: 0, alpha: 1)))
           .cornerRadius(15.0)
       .padding()
        }
   }
}

    


// MARK: - Explanation View

struct ShowExplainView: View {
    var onConfirm: () -> Void

    var body: some View {
        // Explanation content...
        ScrollView {
            VStack {
                Text("Users can press start to begin recording video, press stop to stop recording, and press export to export the file. The app overwrites previous data when the start button is pressed again. Please note that the app cannot run in the background; make sure to set the auto-lock to 'Never' so the app won't turn off due to inactivity.")
                    .font(.title)
                    .multilineTextAlignment(.center)
     //                       .monospaced()
                    .padding()
                    .foregroundColor(.white)



                Spacer()

                Button("Close") {
                    // Perform confirmation action
                    onConfirm()
                }
                .font(.title)
                .padding()
                .foregroundColor(.black)
                .background(Color.white)
                .cornerRadius(25.0)
                .padding()
            }
            .padding()
            .background(Color(#colorLiteral(red: 0.5738074183, green: 0.5655357838, blue: 0, alpha: 1)))
            .cornerRadius(15.0)
        .padding()
        }
    }
 }

*/
/*

//work well but try to make it work on background
import SwiftUI
import AVFoundation

class VideoCaptureDelegate: NSObject, AVCaptureFileOutputRecordingDelegate {
    func fileOutput(_ output: AVCaptureFileOutput, didFinishRecordingTo outputFileURL: URL, from connections: [AVCaptureConnection], error: Error?) {
        if let error = error {
            print("Video recording error: \(error.localizedDescription)")
        }
        print("Video recorded successfully: \(outputFileURL.absoluteString)")
    }
}

struct ContentView: View {
    @State private var isRecording = false
    @State private var captureSession: AVCaptureSession?
    @State private var videoOutput: AVCaptureMovieFileOutput?
    @State private var videoURL: URL?
    private let videoCaptureDelegate = VideoCaptureDelegate()
    @State private var showAd: Bool = false
    @State private var showExplain: Bool = false

    var body: some View {
        ZStack {
            // Background Gradient
            LinearGradient(colors: [Color(#colorLiteral(red: 0.5738074183, green: 0.5655357838, blue: 0, alpha: 1)),.white], startPoint: .top, endPoint: .bottom)
                .ignoresSafeArea()
            VStack {
                HStack{
                    Button(action: {
                        showAd = true
                    }) {
                        Image(systemName: "ellipsis.circle.fill")
                            .font(.system(size: 30))
                            .foregroundColor(.white)
                            .padding()
                        Spacer()
                        Button(action: {
                            showExplain = true
                        }) {
                            Image(systemName: "questionmark.circle.fill")
                                .font(.system(size: 30))
                                .foregroundColor(.white)
                                .padding()
                        }
                    }
                }
                Spacer()
                Button(action: {
                    if self.isRecording {
                        self.stopRecording()
                    } else {
                        self.startRecording()
                    }
                }) {
                    Text(self.isRecording ? "Stop Recording" : "Start Recording")
                }
                .font(.title2)
                
                .padding()
                .frame(width: 233)
                .background(isRecording ? Color(#colorLiteral(red: 0.8446564078, green: 0.5145705342, blue: 1, alpha: 1)) : Color(#colorLiteral(red: 0.5818830132, green: 0.2156915367, blue: 1, alpha: 1)) )
                
                .cornerRadius(25)
                .foregroundColor(isRecording ? Color.black : Color.white)
                Button(action: {
                    self.exportVideo()
                }) {
                    Text("Export Video")
                }
                .font(.title2)
                
                .padding()
                .frame(width: 233)
                .background( Color(#colorLiteral(red: 0.9994240403, green: 0.9855536819, blue: 0, alpha: 1)) )
                
                .cornerRadius(25)
                .foregroundColor(.black)
                Spacer()
            }
            .onAppear {
                self.setupCamera()
        }
            .sheet(isPresented: $showAd) {
                ShowAdView(onConfirm: {
                    showAd = false
                })
            }
            
            .sheet(isPresented: $showExplain) {
                ShowExplainView(onConfirm: {
                    showExplain = false
                })
            }
            
        }
    }

    func setupCamera() {
        DispatchQueue.global().async {
            self.captureSession = AVCaptureSession()
            guard let captureSession = self.captureSession else { return }

            // Configure video input
            guard let videoDevice = AVCaptureDevice.default(for: .video) else {
                print("Failed to access the camera.")
                return
            }

            do {
                let videoInput = try AVCaptureDeviceInput(device: videoDevice)
                if captureSession.canAddInput(videoInput) {
                    captureSession.addInput(videoInput)
                } else {
                    print("Failed to add video input to capture session.")
                    return
                }
            } catch {
                print("Error creating video input: \(error.localizedDescription)")
                return
            }

            // Configure audio input
            guard let audioDevice = AVCaptureDevice.default(for: .audio) else {
                print("Failed to access the microphone.")
                return
            }

            do {
                let audioInput = try AVCaptureDeviceInput(device: audioDevice)
                if captureSession.canAddInput(audioInput) {
                    captureSession.addInput(audioInput)
                } else {
                    print("Failed to add audio input to capture session.")
                    return
                }
            } catch {
                print("Error creating audio input: \(error.localizedDescription)")
                return
            }

            // Configure video output
            self.videoOutput = AVCaptureMovieFileOutput()
            guard let videoOutput = self.videoOutput else {
                print("Failed to create video output.")
                return
            }

            if captureSession.canAddOutput(videoOutput) {
                captureSession.addOutput(videoOutput)

                // Set video quality preset
                if captureSession.canSetSessionPreset(.low) {
                    captureSession.sessionPreset = .medium
                } else {
                    print("Failed to set session preset.")
                    return
                }

                videoOutput.setOutputSettings([AVVideoCodecKey: AVVideoCodecType.h264], for: videoOutput.connections.first!)
            } else {
                print("Failed to add video output to capture session.")
                return
            }

            captureSession.startRunning()
        }
    }


    func startRecording() {
        guard let videoOutput = self.videoOutput else { return }

        let paths = FileManager.default.urls(for: .documentDirectory, in: .userDomainMask)
        let fileURL = paths[0].appendingPathComponent("video\(Date().timeIntervalSince1970).mp4")
        videoOutput.startRecording(to: fileURL, recordingDelegate: videoCaptureDelegate)
        self.isRecording = true
        self.videoURL = fileURL
    }

    func stopRecording() {
        guard let videoOutput = self.videoOutput else { return }
        videoOutput.stopRecording()
        self.isRecording = false
    }

    func exportVideo() {
        guard let videoURL = self.videoURL else { return }
        if let windowScene = UIApplication.shared.connectedScenes.first as? UIWindowScene,
           let window = windowScene.windows.first {
            let activityViewController = UIActivityViewController(activityItems: [videoURL], applicationActivities: nil)
            window.rootViewController?.present(activityViewController, animated: true, completion: nil)
        }
    }
}

#Preview {
    ContentView()}

// MARK: - Ad View

struct ShowAdView: View {
    var onConfirm: () -> Void

    var body: some View {
        // Your ad content here...
        ScrollView {
            VStack {
                Text("Behind the Scenes.")
                                    .font(.title)
                                    .padding()
                                    .foregroundColor(.white)

                                // Your ad content here...

                                Text("Thank you for buying our app with a one-time fee, it helps us keep up the good work. Explore these helpful apps as well. ")
                    .font(.title3)
                                    .foregroundColor(.white)
                                    .padding(.horizontal)
                                    .multilineTextAlignment(.center)
                
                
                
             
             Text("SingLOOP.")
                 .font(.title)
 //                           .monospaced()
                 .padding()
                 .foregroundColor(.white)
                 .onTapGesture {
                     if let url = URL(string: "https://apps.apple.com/id/app/sing-l00p/id6480459464") {
                         UIApplication.shared.open(url)
                     }
                 }
 Text("Record your voice effortlessly, and play it back in a loop.") // Add your 30 character description here
                    .font(.title3)
//                    .italic()
                   .multilineTextAlignment(.center)
                   .padding(.horizontal)
                   .foregroundColor(.white)
             
                
                Text("Insomnia Sheep.")
                    .font(.title)
     //                           .monospaced()
                    .padding()
                    .foregroundColor(.white)
                    .onTapGesture {
                        if let url = URL(string: "https://apps.apple.com/id/app/insomnia-sheep/id6479727431") {
                            UIApplication.shared.open(url)
                        }
                    }
             Text("Design to ease your mind and help you relax leading up to sleep.") // Add your 30 character description here
                                 .font(.title3)
//                                 .italic()
                                 .padding(.horizontal)
                                 .multilineTextAlignment(.center)
                                 .foregroundColor(.white)
                           
                           Text("Dry Eye Read.")
                               .font(.title)
     //                           .monospaced()
                               .padding()
                               .foregroundColor(.white)
                               .onTapGesture {
                                   if let url = URL(string: "https://apps.apple.com/id/app/dry-eye-read/id6474282023") {
                                       UIApplication.shared.open(url)
                                   }
                               }
             Text("Go-to solution for a comfortable reading experience, by adjusting font size to suit your preference.") // Add your 30 character description here
                                 .font(.title3)
//                                 .italic()
                                 .multilineTextAlignment(.center)
                                 .padding(.horizontal)
                                 .foregroundColor(.white)
                           
                           Text("iProgramMe.")
                               .font(.title)
     //                           .monospaced()
                               .padding()
                               .foregroundColor(.white)
                               .onTapGesture {
                                   if let url = URL(string: "https://apps.apple.com/id/app/iprogramme/id6470770935") {
                                       UIApplication.shared.open(url)
                                   }
                               }
             Text("Custom affirmations, schedule notifications, stay inspired daily.") // Add your 30 character description here
                                 .font(.title3)
//                                 .italic()
                                 .multilineTextAlignment(.center)
                                 .padding(.horizontal)
                                 .foregroundColor(.white)
                           
                           Text("LoopSpeak.")
                               .font(.title)
     //                           .monospaced()
                               .padding()
                               .foregroundColor(.white)
                               .onTapGesture {
                                   if let url = URL(string: "https://apps.apple.com/id/app/loopspeak/id6473384030") {
                                       UIApplication.shared.open(url)
                                   }
                               }
             Text("Type or paste your text, play in loop, and enjoy hands-free narration.") // Add your 30 character description here
                                 .font(.title3)
//                                 .italic()
                                 .multilineTextAlignment(.center)
                                 .padding(.horizontal)
                                 .foregroundColor(.white)
                           
                      
                           Text("TemptationTrack.")
                               .font(.title)
     //                           .monospaced()
                               .padding()
                               .foregroundColor(.white)
                               .onTapGesture {
                                   if let url = URL(string: "https://apps.apple.com/id/app/temptationtrack/id6471236988") {
                                       UIApplication.shared.open(url)
                                   }
                               }
             Text("One button to track milestones, monitor progress, stay motivated.") // Add your 30 character description here
                                 .font(.title3)
//                                 .italic()
                                 .multilineTextAlignment(.center)
                                 .padding(.horizontal)
                                 .foregroundColor(.white)


               Spacer()

               Button("Close") {
                   // Perform confirmation action
                   onConfirm()
               }
               .font(.title)
               .padding()
               .foregroundColor(.black)
               .background(Color.white)
               .cornerRadius(25.0)
               .padding()
           }
           .padding()
           .background(Color(#colorLiteral(red: 0, green: 0.5898008943, blue: 1, alpha: 1)))
           .cornerRadius(15.0)
       .padding()
        }
   }
}

    


// MARK: - Explanation View

struct ShowExplainView: View {
    var onConfirm: () -> Void

    var body: some View {
        // Explanation content...
        VStack {
            Text("Press start to begin the timer, and it will remind you every 30 seconds interval.")
                .font(.title)
                .multilineTextAlignment(.center)
 //                       .monospaced()
                .padding()
                .foregroundColor(.white)



            Spacer()

            Button("Close") {
                // Perform confirmation action
                onConfirm()
            }
            .font(.title)
            .padding()
            .foregroundColor(.black)
            .background(Color.white)
            .cornerRadius(25.0)
            .padding()
        }
        .padding()
        .background(Color(#colorLiteral(red: 0, green: 0.5898008943, blue: 1, alpha: 1)))
        .cornerRadius(15.0)
        .padding()
    }
 }
  
*/
/*
//work well but want to add sound
import SwiftUI
import AVFoundation

class VideoCaptureDelegate: NSObject, AVCaptureFileOutputRecordingDelegate {
    func fileOutput(_ output: AVCaptureFileOutput, didFinishRecordingTo outputFileURL: URL, from connections: [AVCaptureConnection], error: Error?) {
        if let error = error {
            print("Video recording error: \(error.localizedDescription)")
        }
        print("Video recorded successfully: \(outputFileURL.absoluteString)")
    }
}

struct ContentView: View {
    @State private var isRecording = false
    @State private var captureSession: AVCaptureSession?
    @State private var videoOutput: AVCaptureMovieFileOutput?
    @State private var videoURL: URL?
    private let videoCaptureDelegate = VideoCaptureDelegate()
    @State private var showAd: Bool = false
    @State private var showExplain: Bool = false

    var body: some View {
        ZStack {
            // Background Gradient
            LinearGradient(colors: [Color(#colorLiteral(red: 0.5738074183, green: 0.5655357838, blue: 0, alpha: 1)),.white], startPoint: .top, endPoint: .bottom)
                .ignoresSafeArea()
            VStack {
                HStack{
                    Button(action: {
                        showAd = true
                    }) {
                        Image(systemName: "ellipsis.circle.fill")
                            .font(.system(size: 30))
                            .foregroundColor(.white)
                            .padding()
                        Spacer()
                        Button(action: {
                            showExplain = true
                        }) {
                            Image(systemName: "questionmark.circle.fill")
                                .font(.system(size: 30))
                                .foregroundColor(.white)
                                .padding()
                        }
                    }
                }
                Spacer()
                Button(action: {
                    if self.isRecording {
                        self.stopRecording()
                    } else {
                        self.startRecording()
                    }
                }) {
                    Text(self.isRecording ? "Stop Recording" : "Start Recording")
                }
                .font(.title2)
                
                .padding()
                .frame(width: 233)
                .background(isRecording ? Color(#colorLiteral(red: 0.8446564078, green: 0.5145705342, blue: 1, alpha: 1)) : Color(#colorLiteral(red: 0.5818830132, green: 0.2156915367, blue: 1, alpha: 1)) )
                
                .cornerRadius(25)
                .foregroundColor(.black)
                Button(action: {
                    self.exportVideo()
                }) {
                    Text("Export Video")
                }
                .font(.title2)
                
                .padding()
                .frame(width: 233)
                .background(isRecording ? Color(#colorLiteral(red: 0.9994240403, green: 0.9855536819, blue: 0, alpha: 1)) : Color(#colorLiteral(red: 1, green: 0.5212053061, blue: 1, alpha: 1)) )
                
                .cornerRadius(25)
                .foregroundColor(.black)
                Spacer()
            }
            .onAppear {
                self.setupCamera()
        }
            .sheet(isPresented: $showAd) {
                ShowAdView(onConfirm: {
                    showAd = false
                })
            }
            
            .sheet(isPresented: $showExplain) {
                ShowExplainView(onConfirm: {
                    showExplain = false
                })
            }
            
        }
    }

    func setupCamera() {
        DispatchQueue.global().async {
            self.captureSession = AVCaptureSession()
            guard let captureSession = self.captureSession else { return }

            // Configure video input
            guard let videoDevice = AVCaptureDevice.default(for: .video) else {
                print("Failed to access the camera.")
                return
            }

            do {
                let videoInput = try AVCaptureDeviceInput(device: videoDevice)
                if captureSession.canAddInput(videoInput) {
                    captureSession.addInput(videoInput)
                } else {
                    print("Failed to add video input to capture session.")
                    return
                }
            } catch {
                print("Error creating video input: \(error.localizedDescription)")
                return
            }

            // Configure video output
            self.videoOutput = AVCaptureMovieFileOutput()
            guard let videoOutput = self.videoOutput else {
                print("Failed to create video output.")
                return
            }

            if captureSession.canAddOutput(videoOutput) {
                captureSession.addOutput(videoOutput)

                // Set video quality preset
                if captureSession.canSetSessionPreset(.low) {
                    captureSession.sessionPreset = .medium
                } else {
                    print("Failed to set session preset.")
                    return
                }

                videoOutput.setOutputSettings([AVVideoCodecKey: AVVideoCodecType.h264], for: videoOutput.connections.first!)
            } else {
                print("Failed to add video output to capture session.")
                return
            }

            captureSession.startRunning()
        }
    }

    func startRecording() {
        guard let videoOutput = self.videoOutput else { return }

        let paths = FileManager.default.urls(for: .documentDirectory, in: .userDomainMask)
        let fileURL = paths[0].appendingPathComponent("video\(Date().timeIntervalSince1970).mp4")
        videoOutput.startRecording(to: fileURL, recordingDelegate: videoCaptureDelegate)
        self.isRecording = true
        self.videoURL = fileURL
    }

    func stopRecording() {
        guard let videoOutput = self.videoOutput else { return }
        videoOutput.stopRecording()
        self.isRecording = false
    }

    func exportVideo() {
        guard let videoURL = self.videoURL else { return }
        if let windowScene = UIApplication.shared.connectedScenes.first as? UIWindowScene,
           let window = windowScene.windows.first {
            let activityViewController = UIActivityViewController(activityItems: [videoURL], applicationActivities: nil)
            window.rootViewController?.present(activityViewController, animated: true, completion: nil)
        }
    }
}

#Preview {
    ContentView()}

// MARK: - Ad View

struct ShowAdView: View {
    var onConfirm: () -> Void

    var body: some View {
        // Your ad content here...
        ScrollView {
            VStack {
                Text("Behind the Scenes.")
                                    .font(.title)
                                    .padding()
                                    .foregroundColor(.white)

                                // Your ad content here...

                                Text("Thank you for buying our app with a one-time fee, it helps us keep up the good work. Explore these helpful apps as well. ")
                    .font(.title3)
                                    .foregroundColor(.white)
                                    .padding(.horizontal)
                                    .multilineTextAlignment(.center)
                
                
                
             
             Text("SingLOOP.")
                 .font(.title)
 //                           .monospaced()
                 .padding()
                 .foregroundColor(.white)
                 .onTapGesture {
                     if let url = URL(string: "https://apps.apple.com/id/app/sing-l00p/id6480459464") {
                         UIApplication.shared.open(url)
                     }
                 }
 Text("Record your voice effortlessly, and play it back in a loop.") // Add your 30 character description here
                    .font(.title3)
//                    .italic()
                   .multilineTextAlignment(.center)
                   .padding(.horizontal)
                   .foregroundColor(.white)
             
                
                Text("Insomnia Sheep.")
                    .font(.title)
     //                           .monospaced()
                    .padding()
                    .foregroundColor(.white)
                    .onTapGesture {
                        if let url = URL(string: "https://apps.apple.com/id/app/insomnia-sheep/id6479727431") {
                            UIApplication.shared.open(url)
                        }
                    }
             Text("Design to ease your mind and help you relax leading up to sleep.") // Add your 30 character description here
                                 .font(.title3)
//                                 .italic()
                                 .padding(.horizontal)
                                 .multilineTextAlignment(.center)
                                 .foregroundColor(.white)
                           
                           Text("Dry Eye Read.")
                               .font(.title)
     //                           .monospaced()
                               .padding()
                               .foregroundColor(.white)
                               .onTapGesture {
                                   if let url = URL(string: "https://apps.apple.com/id/app/dry-eye-read/id6474282023") {
                                       UIApplication.shared.open(url)
                                   }
                               }
             Text("Go-to solution for a comfortable reading experience, by adjusting font size to suit your preference.") // Add your 30 character description here
                                 .font(.title3)
//                                 .italic()
                                 .multilineTextAlignment(.center)
                                 .padding(.horizontal)
                                 .foregroundColor(.white)
                           
                           Text("iProgramMe.")
                               .font(.title)
     //                           .monospaced()
                               .padding()
                               .foregroundColor(.white)
                               .onTapGesture {
                                   if let url = URL(string: "https://apps.apple.com/id/app/iprogramme/id6470770935") {
                                       UIApplication.shared.open(url)
                                   }
                               }
             Text("Custom affirmations, schedule notifications, stay inspired daily.") // Add your 30 character description here
                                 .font(.title3)
//                                 .italic()
                                 .multilineTextAlignment(.center)
                                 .padding(.horizontal)
                                 .foregroundColor(.white)
                           
                           Text("LoopSpeak.")
                               .font(.title)
     //                           .monospaced()
                               .padding()
                               .foregroundColor(.white)
                               .onTapGesture {
                                   if let url = URL(string: "https://apps.apple.com/id/app/loopspeak/id6473384030") {
                                       UIApplication.shared.open(url)
                                   }
                               }
             Text("Type or paste your text, play in loop, and enjoy hands-free narration.") // Add your 30 character description here
                                 .font(.title3)
//                                 .italic()
                                 .multilineTextAlignment(.center)
                                 .padding(.horizontal)
                                 .foregroundColor(.white)
                           
                      
                           Text("TemptationTrack.")
                               .font(.title)
     //                           .monospaced()
                               .padding()
                               .foregroundColor(.white)
                               .onTapGesture {
                                   if let url = URL(string: "https://apps.apple.com/id/app/temptationtrack/id6471236988") {
                                       UIApplication.shared.open(url)
                                   }
                               }
             Text("One button to track milestones, monitor progress, stay motivated.") // Add your 30 character description here
                                 .font(.title3)
//                                 .italic()
                                 .multilineTextAlignment(.center)
                                 .padding(.horizontal)
                                 .foregroundColor(.white)


               Spacer()

               Button("Close") {
                   // Perform confirmation action
                   onConfirm()
               }
               .font(.title)
               .padding()
               .foregroundColor(.black)
               .background(Color.white)
               .cornerRadius(25.0)
               .padding()
           }
           .padding()
           .background(Color(#colorLiteral(red: 0, green: 0.5898008943, blue: 1, alpha: 1)))
           .cornerRadius(15.0)
       .padding()
        }
   }
}

    


// MARK: - Explanation View

struct ShowExplainView: View {
    var onConfirm: () -> Void

    var body: some View {
        // Explanation content...
        VStack {
            Text("Press start to begin the timer, and it will remind you every 30 seconds interval.")
                .font(.title)
                .multilineTextAlignment(.center)
 //                       .monospaced()
                .padding()
                .foregroundColor(.white)



            Spacer()

            Button("Close") {
                // Perform confirmation action
                onConfirm()
            }
            .font(.title)
            .padding()
            .foregroundColor(.black)
            .background(Color.white)
            .cornerRadius(25.0)
            .padding()
        }
        .padding()
        .background(Color(#colorLiteral(red: 0, green: 0.5898008943, blue: 1, alpha: 1)))
        .cornerRadius(15.0)
        .padding()
    }
 }
    

*/

/*

 //this work the best
import SwiftUI
import AVFoundation

class VideoCaptureDelegate: NSObject, AVCaptureFileOutputRecordingDelegate {
    func fileOutput(_ output: AVCaptureFileOutput, didFinishRecordingTo outputFileURL: URL, from connections: [AVCaptureConnection], error: Error?) {
        if let error = error {
            print("Video recording error: \(error.localizedDescription)")
        }
        print("Video recorded successfully: \(outputFileURL.absoluteString)")
    }
}

struct ContentView: View {
    @State private var isRecording = false
    @State private var captureSession: AVCaptureSession?
    @State private var videoOutput: AVCaptureMovieFileOutput?
    @State private var videoURL: URL?
    private let videoCaptureDelegate = VideoCaptureDelegate()

    var body: some View {
        VStack {
            Button(action: {
                if self.isRecording {
                    self.stopRecording()
                } else {
                    self.startRecording()
                }
            }) {
                Text(self.isRecording ? "Stop Recording" : "Start Recording")
            }
            Button(action: {
                self.exportVideo()
            }) {
                Text("Export Video")
            }
        }
        .onAppear {
            self.setupCamera()
        }
    }

    func setupCamera() {
        DispatchQueue.global().async {
            self.captureSession = AVCaptureSession()
            guard let captureSession = self.captureSession else { return }

            // Configure video input
            guard let videoDevice = AVCaptureDevice.default(for: .video) else {
                print("Failed to access the camera.")
                return
            }

            do {
                let videoInput = try AVCaptureDeviceInput(device: videoDevice)
                if captureSession.canAddInput(videoInput) {
                    captureSession.addInput(videoInput)
                } else {
                    print("Failed to add video input to capture session.")
                    return
                }
            } catch {
                print("Error creating video input: \(error.localizedDescription)")
                return
            }

            // Configure video output
            self.videoOutput = AVCaptureMovieFileOutput()
            guard let videoOutput = self.videoOutput else {
                print("Failed to create video output.")
                return
            }

            if captureSession.canAddOutput(videoOutput) {
                captureSession.addOutput(videoOutput)

                // Set video quality preset
                if captureSession.canSetSessionPreset(.low) {
                    captureSession.sessionPreset = .low
                } else {
                    print("Failed to set session preset.")
                    return
                }

                videoOutput.setOutputSettings([AVVideoCodecKey: AVVideoCodecType.h264], for: videoOutput.connections.first!)
            } else {
                print("Failed to add video output to capture session.")
                return
            }

            captureSession.startRunning()
        }
    }

    func startRecording() {
        guard let videoOutput = self.videoOutput else { return }

        let paths = FileManager.default.urls(for: .documentDirectory, in: .userDomainMask)
        let fileURL = paths[0].appendingPathComponent("video\(Date().timeIntervalSince1970).mp4")
        videoOutput.startRecording(to: fileURL, recordingDelegate: videoCaptureDelegate)
        self.isRecording = true
        self.videoURL = fileURL
    }

    func stopRecording() {
        guard let videoOutput = self.videoOutput else { return }
        videoOutput.stopRecording()
        self.isRecording = false
    }

    func exportVideo() {
        guard let videoURL = self.videoURL else { return }
        if let windowScene = UIApplication.shared.connectedScenes.first as? UIWindowScene,
           let window = windowScene.windows.first {
            let activityViewController = UIActivityViewController(activityItems: [videoURL], applicationActivities: nil)
            window.rootViewController?.present(activityViewController, animated: true, completion: nil)
        }
    }
}

#Preview {
    ContentView()}

*/

/*
//work but want too fix hang trhead
import SwiftUI
import AVFoundation


class VideoCaptureDelegate: NSObject, AVCaptureFileOutputRecordingDelegate {
    func fileOutput(_ output: AVCaptureFileOutput, didFinishRecordingTo outputFileURL: URL, from connections: [AVCaptureConnection], error: Error?) {
        if let error = error {
            print("Video recording error: \(error.localizedDescription)")
        }
        print("Video recorded successfully: \(outputFileURL.absoluteString)")
    }
}

struct ContentView: View {
    @State private var isRecording = false
    @State private var captureSession: AVCaptureSession?
    @State private var videoOutput: AVCaptureMovieFileOutput?
    @State private var videoURL: URL?
    private let videoCaptureDelegate = VideoCaptureDelegate()
    
    var body: some View {
        VStack {
            Button(action: {
                if self.isRecording {
                    self.stopRecording()
                } else {
                    self.startRecording()
                }
            }) {
                Text(self.isRecording ? "Stop Recording" : "Start Recording")
            }
            Button(action: {
                self.exportVideo()
            }) {
                Text("Export Video")
            }
        }
        .onAppear {
            self.setupCamera()
        }
    }
    
    func setupCamera() {
        self.captureSession = AVCaptureSession()
        guard let captureSession = self.captureSession else { return }
        
        // Configure video input
        guard let videoDevice = AVCaptureDevice.default(for: .video) else {
            print("Failed to access the camera.")
            return
        }
        
        do {
            let videoInput = try AVCaptureDeviceInput(device: videoDevice)
            if captureSession.canAddInput(videoInput) {
                captureSession.addInput(videoInput)
            } else {
                print("Failed to add video input to capture session.")
                return
            }
        } catch {
            print("Error creating video input: \(error.localizedDescription)")
            return
        }
        
        // Configure video output
        self.videoOutput = AVCaptureMovieFileOutput()
        guard let videoOutput = self.videoOutput else {
            print("Failed to create video output.")
            return
        }
        
        if captureSession.canAddOutput(videoOutput) {
            captureSession.addOutput(videoOutput)
            
            // Set video quality preset
            if captureSession.canSetSessionPreset(.low) {
                captureSession.sessionPreset = .low
            } else {
                print("Failed to set session preset.")
                return
            }
            
            videoOutput.setOutputSettings([AVVideoCodecKey: AVVideoCodecType.h264], for: videoOutput.connections.first!)
        } else {
            print("Failed to add video output to capture session.")
            return
        }
        
        captureSession.startRunning()
    }
    
    func startRecording() {
        guard let videoOutput = self.videoOutput else { return }
        
        let paths = FileManager.default.urls(for: .documentDirectory, in: .userDomainMask)
        let fileURL = paths[0].appendingPathComponent("video\(Date().timeIntervalSince1970).mp4")
        videoOutput.startRecording(to: fileURL, recordingDelegate: videoCaptureDelegate)
        self.isRecording = true
        self.videoURL = fileURL
    }
    
    func stopRecording() {
        guard let videoOutput = self.videoOutput else { return }
        videoOutput.stopRecording()
        self.isRecording = false
    }
    
    func exportVideo() {
        guard let videoURL = self.videoURL else { return }
        if let windowScene = UIApplication.shared.connectedScenes.first as? UIWindowScene,
           let window = windowScene.windows.first {
            let activityViewController = UIActivityViewController(activityItems: [videoURL], applicationActivities: nil)
            window.rootViewController?.present(activityViewController, animated: true, completion: nil)
        }
    }
}

#Preview {
    ContentView()}

*/

/*
this work with lower quality, but there is hang risk
import SwiftUI
import AVFoundation



class VideoCaptureDelegate: NSObject, AVCaptureFileOutputRecordingDelegate {
    func fileOutput(_ output: AVCaptureFileOutput, didFinishRecordingTo outputFileURL: URL, from connections: [AVCaptureConnection], error: Error?) {
        if let error = error {
            print("Video recording error: \(error.localizedDescription)")
        }
        print("Video recorded successfully: \(outputFileURL.absoluteString)")
    }
}

struct ContentView: View {
    @State private var isRecording = false
    @State private var captureSession: AVCaptureSession?
    @State private var videoOutput: AVCaptureMovieFileOutput?
    @State private var videoURL: URL?
    private let videoCaptureDelegate = VideoCaptureDelegate()

    var body: some View {
        VStack {
            Button(action: {
                if self.isRecording {
                    self.stopRecording()
                } else {
                    self.startRecording()
                }
            }) {
                Text(self.isRecording ? "Stop Recording" : "Start Recording")
            }
            Button(action: {
                self.exportVideo()
            }) {
                Text("Export Video")
            }
        }
        .onAppear {
            self.setupCamera()
        }
    }

    func setupCamera() {
        self.captureSession = AVCaptureSession()
        guard let captureSession = self.captureSession else { return }

        // Configure video input
        guard let videoDevice = AVCaptureDevice.default(for: .video) else {
            print("Failed to access the camera.")
            return
        }

        do {
            let videoInput = try AVCaptureDeviceInput(device: videoDevice)
            if captureSession.canAddInput(videoInput) {
                captureSession.addInput(videoInput)
            } else {
                print("Failed to add video input to capture session.")
                return
            }
        } catch {
            print("Error creating video input: \(error.localizedDescription)")
            return
        }

        // Configure video output
        self.videoOutput = AVCaptureMovieFileOutput()
        guard let videoOutput = self.videoOutput else {
            print("Failed to create video output.")
            return
        }

        if captureSession.canAddOutput(videoOutput) {
            captureSession.addOutput(videoOutput)

            // Set video quality preset
            if captureSession.canSetSessionPreset(.low) {
                captureSession.sessionPreset = .low
            } else {
                print("Failed to set session preset.")
                return
            }

            videoOutput.setOutputSettings([AVVideoCodecKey: AVVideoCodecType.h264], for: videoOutput.connections.first!)
        } else {
            print("Failed to add video output to capture session.")
            return
        }

        captureSession.startRunning()
    }

    func startRecording() {
        guard let videoOutput = self.videoOutput else { return }

        let paths = FileManager.default.urls(for: .documentDirectory, in: .userDomainMask)
        let fileURL = paths[0].appendingPathComponent("video\(Date().timeIntervalSince1970).mp4")
        videoOutput.startRecording(to: fileURL, recordingDelegate: videoCaptureDelegate)
        self.isRecording = true
        self.videoURL = fileURL
    }

    func stopRecording() {
        guard let videoOutput = self.videoOutput else { return }
        videoOutput.stopRecording()
        self.isRecording = false
    }

    func exportVideo() {
        guard let videoURL = self.videoURL else { return }
        let activityViewController = UIActivityViewController(activityItems: [videoURL], applicationActivities: nil)
        UIApplication.shared.windows.first?.rootViewController?.present(activityViewController, animated: true, completion: nil)
    }
}


#Preview {
    ContentView()}
  

*/
/*
import SwiftUI
import AVFoundation
import AVKit



class VideoCaptureDelegate: NSObject, AVCaptureFileOutputRecordingDelegate {
    func fileOutput(_ output: AVCaptureFileOutput, didFinishRecordingTo outputFileURL: URL, from connections: [AVCaptureConnection], error: Error?) {
        if let error = error {
            print("Video recording error: \(error.localizedDescription)")
        }
        print("Video recorded successfully: \(outputFileURL.absoluteString)")
    }
}

struct ContentView: View {
    @State private var isRecording = false
    @State private var captureSession: AVCaptureSession?
    @State private var videoOutput: AVCaptureMovieFileOutput?
    @State private var videoURL: URL?
    private let videoCaptureDelegate = VideoCaptureDelegate()

    var body: some View {
        VStack {
            Button(action: {
                if self.isRecording {
                    self.stopRecording()
                } else {
                    self.startRecording()
                }
            }) {
                Text(self.isRecording ? "Stop Recording" : "Start Recording")
            }
            Button(action: {
                self.exportVideo()
            }) {
                Text("Export Video")
            }
        }
        .onAppear {
            self.setupCamera()
        }
    }

    func setupCamera() {
        self.captureSession = AVCaptureSession()
        guard let captureSession = self.captureSession else { return }

        // Configure video input
        guard let videoDevice = AVCaptureDevice.default(for: .video) else {
            print("Failed to access the camera.")
            return
        }

        do {
            let videoInput = try AVCaptureDeviceInput(device: videoDevice)
            if captureSession.canAddInput(videoInput) {
                captureSession.addInput(videoInput)
            } else {
                print("Failed to add video input to capture session.")
                return
            }
        } catch {
            print("Error creating video input: \(error.localizedDescription)")
            return
        }

        // Configure video output
        self.videoOutput = AVCaptureMovieFileOutput()
        guard let videoOutput = self.videoOutput else {
            print("Failed to create video output.")
            return
        }

        if captureSession.canAddOutput(videoOutput) {
            captureSession.addOutput(videoOutput)
        } else {
            print("Failed to add video output to capture session.")
            return
        }

        captureSession.startRunning()
    }

    func startRecording() {
        guard let videoOutput = self.videoOutput else { return }

        let paths = FileManager.default.urls(for: .documentDirectory, in: .userDomainMask)
        let fileURL = paths[0].appendingPathComponent("video.mp4")
        videoOutput.startRecording(to: fileURL, recordingDelegate: videoCaptureDelegate)
        self.isRecording = true
        self.videoURL = fileURL
    }

    func stopRecording() {
        guard let videoOutput = self.videoOutput else { return }
        videoOutput.stopRecording()
        self.isRecording = false
    }

    func exportVideo() {
        guard let videoURL = self.videoURL else { return }
        let activityViewController = UIActivityViewController(activityItems: [videoURL], applicationActivities: nil)
        UIApplication.shared.windows.first?.rootViewController?.present(activityViewController, animated: true, completion: nil)
    }
}


#Preview {
    ContentView()
}

*/

/*
import SwiftUI

struct ContentView: View {
    var body: some View {
        VStack {
            Image(systemName: "globe")
                .imageScale(.large)
                .foregroundStyle(.tint)
            Text("Hello, world!")
        }
        .padding()
    }
}

#Preview {
    ContentView()
}

*/<|MERGE_RESOLUTION|>--- conflicted
+++ resolved
@@ -920,11 +920,7 @@
                         )
                     )
                     .foregroundColor(.white)
-<<<<<<< HEAD
-                    .cornerRadius(13)
-=======
                     .cornerRadius(11)
->>>>>>> 0c660d3f
                     .shadow(color: Color.black.opacity(0.3), radius: 6, x: 3, y: 3) // Shadow for 3D effect
                     .overlay(
                         RoundedRectangle(cornerRadius: 10)
